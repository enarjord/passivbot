import argparse
import json
import logging
import math
import os
import re
from copy import deepcopy
from typing import Any, Dict, Tuple, List, Union, Optional, Iterable

import hjson

from pure_funcs import remove_OD, sort_dict_keys, str2bool
from utils import (
    format_end_date,
    symbol_to_coin,
    normalize_coins_source,
    dump_json_streamlined,
)
from config_transform import ConfigTransformTracker, record_transform


def _log_config(verbose: bool, level: int, message: str, *args) -> None:
    if verbose or level >= logging.WARNING:
        logging.log(level, message, *args)
    else:
        logging.debug(message, *args)


CURRENCY_METRICS = {
    "adg",
    "adg_per_exposure_long",
    "adg_per_exposure_short",
    "adg_w",
    "adg_w_per_exposure_long",
    "adg_w_per_exposure_short",
    "calmar_ratio",
    "calmar_ratio_w",
    "drawdown_worst",
    "drawdown_worst_mean_1pct",
    "equity_balance_diff_neg_max",
    "equity_balance_diff_neg_mean",
    "equity_balance_diff_pos_max",
    "equity_balance_diff_pos_mean",
    "equity_choppiness",
    "equity_choppiness_w",
    "equity_jerkiness",
    "equity_jerkiness_w",
    "peak_recovery_hours_equity",
    "expected_shortfall_1pct",
    "exponential_fit_error",
    "exponential_fit_error_w",
    "gain",
    "gain_per_exposure_long",
    "gain_per_exposure_short",
    "mdg",
    "mdg_per_exposure_long",
    "mdg_per_exposure_short",
    "mdg_w",
    "mdg_w_per_exposure_long",
    "mdg_w_per_exposure_short",
    "omega_ratio",
    "omega_ratio_w",
    "sharpe_ratio",
    "sharpe_ratio_w",
    "sortino_ratio",
    "sortino_ratio_w",
    "sterling_ratio",
    "sterling_ratio_w",
}

SHARED_METRICS = {
    "positions_held_per_day",
    "positions_held_per_day_w",
    "position_held_hours_mean",
    "position_held_hours_max",
    "position_held_hours_median",
    "position_unchanged_hours_max",
    "volume_pct_per_day_avg",
    "volume_pct_per_day_avg_w",
    "loss_profit_ratio",
    "loss_profit_ratio_w",
    "peak_recovery_hours_pnl",
    "adg_pnl",
    "adg_pnl_w",
    "mdg_pnl",
    "mdg_pnl_w",
    "sharpe_ratio_pnl",
    "sharpe_ratio_pnl_w",
    "sortino_ratio_pnl",
    "sortino_ratio_pnl_w",
}


Path = Tuple[str, ...]  # ("bot", "long", "entry_grid_spacing_pct")


def load_hjson_config(config_path: str) -> dict:
    try:
        with open(config_path, encoding="utf-8") as f:
            return remove_OD(hjson.load(f))
    except Exception as e:
        logging.exception("failed to load config file %s", config_path)
        raise


def load_config(filepath: str, live_only=False, verbose=True) -> dict:
    # loads hjson or json v7 config
    try:
        config_raw = load_hjson_config(filepath)
        config = format_config(
            config_raw, live_only=live_only, verbose=verbose, base_config_path=filepath
        )
        config["_raw"] = deepcopy(config_raw)
        existing_log = config.get("_transform_log", [])
        config["_transform_log"] = []
        record_transform(config, "load_config", {"path": filepath})
        config["_transform_log"].extend(existing_log)
        return config
    except Exception:
        logging.exception("failed to load config %s", filepath)
        raise


def dump_config(config: dict, filepath: str, *, clean: bool = False):
    config_copy = deepcopy(config)
    if clean:
        config_copy = clean_config(config_copy)
    sorted_config = sort_dict_keys(config_copy)
    try:
        with open(filepath, "w", encoding="utf-8") as fp:
            dump_json_streamlined(sorted_config, fp, sort_keys=False)
            fp.write("\n")
    except Exception:
        logging.exception("failed to dump config to %s", filepath)
        raise


def expand_PB_mode(mode: str) -> str:
    if mode.lower() in ["gs", "graceful_stop", "graceful-stop"]:
        return "graceful_stop"
    elif mode.lower() in ["m", "manual"]:
        return "manual"
    elif mode.lower() in ["n", "normal"]:
        return "normal"
    elif mode.lower() in ["p", "panic"]:
        return "panic"
    elif mode.lower() in ["t", "tp", "tp_only", "tp-only"]:
        return "tp_only"
    else:
        raise Exception(f"unknown passivbot mode {mode}")


def apply_allowed_modifications(src, modifications, allowed_overrides, return_full=True):
    """
    Apply `modifications` to `src`, but only where `allowed_overrides` permits.

    Args:
        src (dict): The source dictionary (remains untouched).
        modifications (dict): The requested changes.
        allowed_overrides (dict): Same shape as `modifications`, with True/False
                                  (or nested dicts) indicating what is allowed.
        return_full (bool):  True  -> full, deep-copied result of src ⊕ allowed mods
                            False -> *diff* containing only allowed & changed fields.

    Returns:
        dict: Either the fully-merged result (return_full=True) or the filtered diff.
    """

    if return_full:
        result = deepcopy(src)
        target = result
    else:
        result = {}
        target = result

    def _apply_recursive(target_dict, mod_dict, allowed_dict, src_dict=None):
        """
        Recursively walk `mod_dict`:
          • if allowed_dict[key] is True  – apply (or record) the value
          • if it is a dict              – recurse
        `src_dict` carries the corresponding subtree of the original `src`
        so we can compare values when building a *diff*.
        """
        for key, mod_value in mod_dict.items():
            # Skip keys that are not explicitly allowed
            if key not in allowed_dict:
                continue

            allowed_value = allowed_dict[key]

            # ──────────────────────────────────────────────────────────
            # Nested-dict case
            # ──────────────────────────────────────────────────────────
            if isinstance(allowed_value, dict) and isinstance(mod_value, dict):
                # Decide whether it is worth recursing (any nested True?)
                if not _has_allowed_values(allowed_value):
                    continue

                # Ensure a container exists only when needed
                if key not in target_dict:
                    if return_full:
                        target_dict[key] = {}
                    else:
                        # In diff mode we create it *lazily*; only if changes survive
                        target_dict[key] = {}

                # Recurse
                _apply_recursive(
                    target_dict[key],
                    mod_value,
                    allowed_value,
                    src_dict[key] if src_dict and key in src_dict else None,
                )

                # In diff mode, remove empty sub-dicts produced after filtering
                if not return_full and not target_dict[key]:
                    target_dict.pop(key, None)

            # ──────────────────────────────────────────────────────────
            # Scalar / non-dict case
            # ──────────────────────────────────────────────────────────
            elif allowed_value is True:
                if return_full:
                    # Always copy in full-mode
                    target_dict[key] = deepcopy(mod_value)
                else:
                    # Diff-mode: only include if value *changes* w.r.t. src
                    src_val = src_dict.get(key) if src_dict else None
                    if src_val != mod_value:
                        target_dict[key] = deepcopy(mod_value)
            # If allowed_value is False ⇒ skip

    def _has_allowed_values(allowed_subdict):
        """Return True if any nested value (recursively) is True"""
        for v in allowed_subdict.values():
            if v is True:
                return True
            if isinstance(v, dict) and _has_allowed_values(v):
                return True
        return False

    _apply_recursive(target, modifications, allowed_overrides, src if return_full else src)
    return result


def get_allowed_modifications():
    return {
        "bot": {
            "long": {
                "close_grid_markup_end": True,
                "close_grid_markup_start": True,
                "close_grid_qty_pct": True,
                "close_trailing_grid_ratio": True,
                "close_trailing_qty_pct": True,
                "close_trailing_retracement_pct": True,
                "close_trailing_threshold_pct": True,
                "ema_span_0": True,
                "ema_span_1": True,
                "entry_grid_double_down_factor": True,
                "entry_grid_spacing_pct": True,
                "entry_volatility_ema_span_hours": True,
                "entry_grid_spacing_volatility_weight": True,
                "entry_grid_spacing_we_weight": True,
                "entry_initial_ema_dist": True,
                "entry_initial_qty_pct": True,
                "entry_trailing_double_down_factor": True,
                "entry_trailing_grid_ratio": True,
                "entry_trailing_retracement_pct": True,
                "entry_trailing_retracement_we_weight": True,
                "entry_trailing_retracement_volatility_weight": True,
                "entry_trailing_threshold_pct": True,
                "entry_trailing_threshold_we_weight": True,
                "entry_trailing_threshold_volatility_weight": True,
                "unstuck_close_pct": True,
                "unstuck_ema_dist": True,
                "unstuck_threshold": True,
                "wallet_exposure_limit": True,
                "risk_wel_enforcer_threshold": True,
                "risk_we_excess_allowance_pct": True,
                "risk_twel_enforcer_threshold": False,
            },
            "short": {
                "close_grid_markup_end": True,
                "close_grid_markup_start": True,
                "close_grid_qty_pct": True,
                "close_trailing_grid_ratio": True,
                "close_trailing_qty_pct": True,
                "close_trailing_retracement_pct": True,
                "close_trailing_threshold_pct": True,
                "ema_span_0": True,
                "ema_span_1": True,
                "entry_grid_double_down_factor": True,
                "entry_grid_spacing_pct": True,
                "entry_volatility_ema_span_hours": True,
                "entry_grid_spacing_volatility_weight": True,
                "entry_grid_spacing_we_weight": True,
                "entry_initial_ema_dist": True,
                "entry_initial_qty_pct": True,
                "entry_trailing_double_down_factor": True,
                "entry_trailing_grid_ratio": True,
                "entry_trailing_retracement_pct": True,
                "entry_trailing_retracement_we_weight": True,
                "entry_trailing_retracement_volatility_weight": True,
                "entry_trailing_threshold_pct": True,
                "entry_trailing_threshold_we_weight": True,
                "entry_trailing_threshold_volatility_weight": True,
                "unstuck_close_pct": True,
                "unstuck_ema_dist": True,
                "unstuck_threshold": True,
                "wallet_exposure_limit": True,
                "risk_wel_enforcer_threshold": True,
                "risk_we_excess_allowance_pct": True,
                "risk_twel_enforcer_threshold": False,
            },
        },
        "live": {
            "forced_mode_long": True,
            "forced_mode_short": True,
            "leverage": True,
        },
    }


def set_nested_value(d: dict, p: list, v: object):
    """
    Sets a value in a nested dictionary using a path.

    Args:
        d: Dictionary to modify (modified in-place)
        p: Path as list of keys/indices to traverse
        v: Value to set at the target location

    Raises:
        KeyError: If intermediate path doesn't exist
        TypeError: If trying to index into non-dict/non-indexable object
    """
    if not p:
        raise ValueError("Path cannot be empty")

    current = d

    # Navigate to the parent of the target location
    for key in p[:-1]:
        current = current[key]

    # Set the final value
    current[p[-1]] = v


def set_nested_value_safe(d: dict, p: list, v: object, create_missing=False):
    """
    Safe version that handles missing intermediate paths.

    Args:
        d: Dictionary to modify (modified in-place)
        p: Path as list of keys/indices to traverse
        v: Value to set at the target location
        create_missing: If True, creates missing intermediate dictionaries

    Returns:
        bool: True if successful, False if path doesn't exist and create_missing=False
    """
    if not p:
        raise ValueError("Path cannot be empty")

    current = d

    # Navigate to the parent of the target location
    for i, key in enumerate(p[:-1]):
        if key not in current:
            if create_missing:
                current[key] = {}
            else:
                return False
        elif not isinstance(current[key], dict):
            if create_missing:
                # Can't traverse through non-dict, would need to overwrite
                return False
            else:
                return False
        current = current[key]

    # Set the final value
    current[p[-1]] = v
    return True


def nested_update(base_dict, update_dict):
    """Recursively update base_dict with values from update_dict"""
    for key, value in update_dict.items():
        if key in base_dict and isinstance(base_dict[key], dict) and isinstance(value, dict):
            nested_update(base_dict[key], value)
        else:
            base_dict[key] = value
    return base_dict


def parse_overrides(config, verbose=True):
    result = deepcopy(config)
    if not result.get("coin_overrides", {}):
        result["coin_overrides"] = parse_old_coin_flags(config)
        if verbose and result["coin_overrides"]:
            _log_config(
                verbose,
                logging.INFO,
                "Converted old coin_flags to coin_overrides: %s -> %s",
                config.get("live", {}).get("coin_flags"),
                result["coin_overrides"],
            )
    if "live" in result:
        result["live"].pop("coin_flags", None)
        result["live"].setdefault("coin_flags", {})
    for coin in sorted(result["coin_overrides"]):
        coinf = symbol_to_coin(coin)
        if coinf != coin:
            if coinf:
                result["coin_overrides"][coinf] = deepcopy(result["coin_overrides"][coin])
                _log_config(verbose, logging.INFO, "Renamed %s -> %s for coin_overrides", coin, coinf)
            else:
                _log_config(
                    verbose, logging.INFO, "Failed to format %s; removed from coin_overrides", coin
                )
            del result["coin_overrides"][coin]
    for coin, overrides in result["coin_overrides"].items():
        parsed_overrides = {}
        if loaded := load_override_config(result, coin):
            parsed_overrides = apply_allowed_modifications(
                result, loaded, get_allowed_modifications(), return_full=False
            )
        nested_update(
            parsed_overrides,
            apply_allowed_modifications(
                result, overrides, get_allowed_modifications(), return_full=False
            ),
        )

        result.setdefault("coin_overrides", {})[coin] = parsed_overrides
        _log_config(
            verbose,
            logging.INFO,
            "Added overrides for %s: %s",
            coin,
            sort_dict_keys(parsed_overrides),
        )
    record_transform(
        result,
        "parse_overrides",
        {"coins": sorted(result.get("coin_overrides", {}).keys())},
    )
    return result


def load_override_config(config, coin):
    try:
        path = config.get("coin_overrides", {}).get(coin, {}).get("override_config_path")
        if path and os.path.exists(path):
            return load_config(path, verbose=False)
        else:
            base_config_path = config.get("live", {}).get("base_config_path")
            if (
                path
                and base_config_path
                and os.path.exists(
                    (
                        npath := os.path.join(
                            os.path.dirname(base_config_path),
                            path,
                        )
                    )
                )
            ):
                return load_config(npath, verbose=False)
    except Exception as e:
        logging.exception("error loading config %s: %s", path, e)
    return {}


def parse_old_coin_flags(config) -> dict:
    """
    convert pre v7.3.14 coin flags to v7.3.14 dict diff style config diffs
    """
    key_map = {
        "short_mode": ["live", "forced_mode_short"],
        "long_mode": ["live", "forced_mode_long"],
        "WE_limit_long": ["bot", "long", "wallet_exposure_limit"],
        "WE_limit_short": ["bot", "short", "wallet_exposure_limit"],
        "leverage": ["live", "leverage"],
    }
    if not isinstance(config, dict) or "live" not in config or "coin_flags" not in config["live"]:
        return {}
    flags = config["live"]["coin_flags"]
    if not isinstance(flags, dict):
        return {}
    result = {}
    for coin in flags:
        result[coin] = {}
        if not isinstance(flags[coin], str):
            continue
        parser = _build_flag_argparser()
        keysvals = vars(parser.parse_args(flags[coin].split()))
        if lcp := keysvals.get("live_config_path"):
            set_nested_value_safe(
                result[coin],
                ["override_config_path"],
                lcp,
                create_missing=True,
            )
        for key, val in keysvals.items():
            if val and key in key_map:
                set_nested_value_safe(result[coin], key_map[key], val, create_missing=True)
    return result


def _build_flag_argparser() -> argparse.ArgumentParser:
    """Internal helper: returns the tiny parser that understands the *per-coin* flag strings."""

    p = argparse.ArgumentParser(prog="coin_flags", add_help=False)
    p.add_argument("-sm", type=expand_PB_mode, dest="short_mode", default=None)
    p.add_argument("-lm", type=expand_PB_mode, dest="long_mode", default=None)
    p.add_argument("-lw", type=float, dest="WE_limit_long", default=None)
    p.add_argument("-sw", type=float, dest="WE_limit_short", default=None)
    p.add_argument("-lev", type=float, dest="leverage", default=None)
    p.add_argument("-lc", type=str, dest="live_config_path", default=None)
    return p


PB_MULTI_FIELD_MAP = {
    "ddown_factor": "entry_grid_double_down_factor",
    "initial_eprice_ema_dist": "entry_initial_ema_dist",
    "initial_qty_pct": "entry_initial_qty_pct",
    "markup_range": "close_grid_markup_range",
    "min_markup": "close_grid_min_markup",
    "rentry_pprice_dist": "entry_grid_spacing_pct",
    "rentry_pprice_dist_wallet_exposure_weighting": "entry_grid_spacing_we_weight",
    "ema_span_0": "ema_span_0",
    "ema_span_1": "ema_span_1",
    "filter_noisiness_rolling_window": "filter_volatility_ema_span",
    "filter_volume_rolling_window": "filter_volume_ema_span",
}
PB_MULTI_FIELD_MAP_INV = {v: k for k, v in PB_MULTI_FIELD_MAP.items()}


def _build_from_pb_multi(config: dict, template: dict) -> dict:
    result = deepcopy(template)
    for key1 in result["live"]:
        if key1 in config:
            result["live"][key1] = config[key1]
    if config.get("approved_symbols") and isinstance(config["approved_symbols"], dict):
        result["live"]["coin_flags"] = config["approved_symbols"]
    result["live"]["approved_coins"] = sorted(set(config.get("approved_symbols", [])))
    result["live"]["ignored_coins"] = sorted(set(config.get("ignored_symbols", [])))
    for pside in ("long", "short"):
        universal_cfg = config.get("universal_live_config", {}).get(pside, {})
        for key in result["bot"][pside]:
            inverse_key = PB_MULTI_FIELD_MAP_INV.get(key)
            if inverse_key and inverse_key in universal_cfg:
                result["bot"][pside][key] = universal_cfg[inverse_key]
        try:
            result["bot"][pside]["close_grid_qty_pct"] = 1.0 / round(
                universal_cfg.get("n_close_orders", 0)
            )
        except Exception:
            pass
        for key in (
            "close_trailing_grid_ratio",
            "close_trailing_retracement_pct",
            "close_trailing_threshold_pct",
            "entry_trailing_grid_ratio",
            "entry_trailing_retracement_pct",
            "entry_trailing_retracement_we_weight",
            "entry_trailing_retracement_volatility_weight",
            "entry_trailing_threshold_pct",
            "entry_trailing_threshold_we_weight",
            "entry_trailing_threshold_volatility_weight",
            "unstuck_ema_dist",
        ):
            result["bot"][pside][key] = 0.0
        if config.get("n_longs", 0) == 0 and config.get("n_shorts", 0) == 0:
            n_positions = len(result["live"].get("coin_flags", {}))
        else:
            n_positions = config.get(f"n_{pside}s", 0)
        result["bot"][pside]["n_positions"] = n_positions
        result["bot"][pside]["unstuck_close_pct"] = config.get("unstuck_close_pct", 0.0)
        result["bot"][pside]["unstuck_loss_allowance_pct"] = config.get("loss_allowance_pct", 0.0)
        result["bot"][pside]["unstuck_threshold"] = config.get("stuck_threshold", 0.0)
        twe_key = f"TWE_{pside}"
        if config.get(f"{pside}_enabled", True):
            result["bot"][pside]["total_wallet_exposure_limit"] = config.get(twe_key, 0.0)
        else:
            result["bot"][pside]["total_wallet_exposure_limit"] = 0.0
    return result


def _build_from_v7_legacy(config: dict, template: dict) -> dict:
    result = deepcopy(template)
    for section in ("backtest", "live", "optimize", "bot"):
        source_section = config.get(section, {})
        for key, value in source_section.items():
            if key in result[section]:
                result[section][key] = value
    common = config.get("common", {})
    for key, value in common.items():
        if key in result["live"]:
            result["live"][key] = value
    result["live"]["approved_coins"] = common.get("approved_symbols", [])
    result["live"]["coin_flags"] = common.get("symbol_flags", {})
    return result


def _build_from_live_only(config: dict, template: dict) -> dict:
    result = deepcopy(config)
    for section in ("optimize", "backtest"):
        if section not in result:
            result[section] = deepcopy(template[section])
    return result


LEGACY_FILTER_KEYS = {
    "filter_noisiness_rolling_window": "filter_volatility_ema_span",
    "filter_noisiness_ema_span": "filter_volatility_ema_span",
    "filter_log_range_ema_span": "filter_volatility_ema_span",
    "filter_volume_rolling_window": "filter_volume_ema_span",
}

LEGACY_ENTRY_GRID_KEYS = {
    "entry_grid_spacing_weight": "entry_grid_spacing_we_weight",
    "entry_grid_spacing_log_span_hours": "entry_volatility_ema_span_hours",
    "entry_log_range_ema_span_hours": "entry_volatility_ema_span_hours",
    "entry_grid_spacing_log_weight": "entry_grid_spacing_volatility_weight",
    "entry_trailing_retracement_log_weight": "entry_trailing_retracement_volatility_weight",
    "entry_trailing_threshold_log_weight": "entry_trailing_threshold_volatility_weight",
}

LEGACY_BOUNDS_KEYS = {
    "long_filter_noisiness_rolling_window": "long_filter_volatility_ema_span",
    "long_filter_noisiness_ema_span": "long_filter_volatility_ema_span",
    "long_filter_volume_rolling_window": "long_filter_volume_ema_span",
    "long_filter_log_range_ema_span": "long_filter_volatility_ema_span",
    "short_filter_noisiness_rolling_window": "short_filter_volatility_ema_span",
    "short_filter_noisiness_ema_span": "short_filter_volatility_ema_span",
    "short_filter_volume_rolling_window": "short_filter_volume_ema_span",
    "short_filter_log_range_ema_span": "short_filter_volatility_ema_span",
    "long_entry_grid_spacing_weight": "long_entry_grid_spacing_we_weight",
    "short_entry_grid_spacing_weight": "short_entry_grid_spacing_we_weight",
    "long_entry_grid_spacing_log_span_hours": "long_entry_volatility_ema_span_hours",
    "short_entry_grid_spacing_log_span_hours": "short_entry_volatility_ema_span_hours",
    "long_entry_log_range_ema_span_hours": "long_entry_volatility_ema_span_hours",
    "short_entry_log_range_ema_span_hours": "short_entry_volatility_ema_span_hours",
    "long_entry_grid_spacing_log_weight": "long_entry_grid_spacing_volatility_weight",
    "short_entry_grid_spacing_log_weight": "short_entry_grid_spacing_volatility_weight",
    "long_entry_trailing_retracement_log_weight": "long_entry_trailing_retracement_volatility_weight",
    "short_entry_trailing_retracement_log_weight": "short_entry_trailing_retracement_volatility_weight",
    "long_entry_trailing_threshold_log_weight": "long_entry_trailing_threshold_volatility_weight",
    "short_entry_trailing_threshold_log_weight": "short_entry_trailing_threshold_volatility_weight",
}


def _apply_backward_compatibility_renames(
    result: dict, verbose: bool = True, tracker: Optional[ConfigTransformTracker] = None
) -> None:
    """Translate legacy rolling_window keys to their EMA-span counterparts."""

    for pside, bot_cfg in result.get("bot", {}).items():
        if not isinstance(bot_cfg, dict):
            continue
        for old, new in LEGACY_FILTER_KEYS.items():
            if old in bot_cfg:
                moved_value = bot_cfg[old]
                if new not in bot_cfg:
                    bot_cfg[new] = moved_value
                    _log_config(
                        verbose, logging.INFO, "renaming parameter bot.%s.%s -> %s", pside, old, new
                    )
                    if tracker is not None:
                        tracker.rename(
                            ["bot", pside, old],
                            ["bot", pside, new],
                            moved_value,
                        )
                del bot_cfg[old]
        for old, new in LEGACY_ENTRY_GRID_KEYS.items():
            if old in bot_cfg:
                moved_value = bot_cfg[old]
                if new not in bot_cfg:
                    bot_cfg[new] = moved_value
                    _log_config(
                        verbose, logging.INFO, "renaming parameter bot.%s.%s -> %s", pside, old, new
                    )
                    if tracker is not None:
                        tracker.rename(
                            ["bot", pside, old],
                            ["bot", pside, new],
                            moved_value,
                        )
                del bot_cfg[old]

    bounds = result.get("optimize", {}).get("bounds", {})
    for old, new in LEGACY_BOUNDS_KEYS.items():
        if old in bounds:
            moved_value = bounds[old]
            if new not in bounds:
                bounds[new] = moved_value
                _log_config(
                    verbose, logging.INFO, "renaming parameter optimize.bounds.%s -> %s", old, new
                )
                if tracker is not None:
                    tracker.rename(
                        ["optimize", "bounds", old],
                        ["optimize", "bounds", new],
                        moved_value,
                    )
            del bounds[old]

    live_cfg = result.get("live")
    logging_cfg = result.setdefault("logging", {})
    if isinstance(live_cfg, dict) and "memory_snapshot_interval_minutes" in live_cfg:
        val = live_cfg.pop("memory_snapshot_interval_minutes")
        if "memory_snapshot_interval_minutes" not in logging_cfg:
            logging_cfg["memory_snapshot_interval_minutes"] = val
            _log_config(
                verbose,
                logging.INFO,
                "moved live.memory_snapshot_interval_minutes -> logging.memory_snapshot_interval_minutes",
            )
            if tracker is not None:
                tracker.rename(
                    ["live", "memory_snapshot_interval_minutes"],
                    ["logging", "memory_snapshot_interval_minutes"],
                    val,
                )


def _migrate_btc_collateral_settings(
    result: dict, verbose: bool = True, tracker: Optional[ConfigTransformTracker] = None
) -> None:
    """Convert legacy bool collateral flag to fractional settings and ensure defaults."""
    backtest = result.setdefault("backtest", {})

    if "use_btc_collateral" in backtest:
        use_btc = backtest.pop("use_btc_collateral")
        try:
            use_btc_bool = bool(int(use_btc))
        except (TypeError, ValueError):
            use_btc_bool = bool(use_btc)
        if "btc_collateral_cap" not in backtest:
            backtest["btc_collateral_cap"] = 1.0 if use_btc_bool else 0.0
            _log_config(
                verbose,
                logging.INFO,
                "changed backtest.use_btc_collateral -> backtest.btc_collateral_cap = %s",
                backtest["btc_collateral_cap"],
            )
            if tracker is not None:
                tracker.rename(
                    ["backtest", "use_btc_collateral"],
                    ["backtest", "btc_collateral_cap"],
                    backtest["btc_collateral_cap"],
                )
        elif tracker is not None:
            tracker.remove(["backtest", "use_btc_collateral"], use_btc)
        if "btc_collateral_ltv_cap" not in backtest:
            backtest["btc_collateral_ltv_cap"] = None
            if tracker is not None:
                tracker.add(["backtest", "btc_collateral_ltv_cap"], None)

    cap = backtest.get("btc_collateral_cap")
    try:
        cap_float = float(cap)
        if tracker is not None and cap != cap_float:
            tracker.update(["backtest", "btc_collateral_cap"], cap, cap_float)
        backtest["btc_collateral_cap"] = cap_float
    except (TypeError, ValueError):
        if tracker is not None:
            tracker.update(["backtest", "btc_collateral_cap"], cap, 0.0)
        backtest["btc_collateral_cap"] = 0.0

    if "btc_collateral_ltv_cap" not in backtest:
        backtest["btc_collateral_ltv_cap"] = None
        if tracker is not None:
            tracker.add(["backtest", "btc_collateral_ltv_cap"], None)


def detect_flavor(config: dict, template: dict) -> str:
    """Detect incoming config flavor to drive the builder.

    Returns one of: "pb_multi", "v7_legacy", "current", "nested_current", "live_only", or "unknown".
    """
    # PB multi live config signature
    pb_keys = {
        "user",
        "pnls_max_lookback_days",
        "loss_allowance_pct",
        "stuck_threshold",
        "unstuck_close_pct",
        "TWE_long",
        "TWE_short",
        "universal_live_config",
    }
    if all(k in config for k in pb_keys):
        return "pb_multi"
    if "common" in config:
        return "v7_legacy"
    required_current = {"bot", "live", "backtest", "optimize"}
    if required_current.issubset(config):
        return "current"
    if (
        "config" in config
        and isinstance(config["config"], dict)
        and required_current.issubset(config["config"])
    ):
        return "nested_current"
    if "bot" in config and "live" in config:
        return "live_only"
    return "unknown"


def build_base_config_from_flavor(config: dict, template: dict, flavor: str, verbose: bool) -> dict:
    """Return a base v7-shaped config based on detected flavor.

    This function only assembles the skeleton and copies values.
    It intentionally avoids broader migrations/renames.
    """

    if flavor == "pb_multi":
        return _build_from_pb_multi(config, template)

    if flavor == "v7_legacy":
        return _build_from_v7_legacy(config, template)

    if flavor == "current":
        return deepcopy(config)

    if flavor == "nested_current":
        return deepcopy(config["config"])

    if flavor == "live_only":
        return _build_from_live_only(config, template)

    raise Exception("failed to format config: unknown flavor")


def _ensure_bot_defaults_and_bounds(
    result: dict, verbose: bool = True, tracker: Optional[ConfigTransformTracker] = None
) -> None:
    """Ensure required bot defaults and optimize bounds exist for each position side."""
    for pside in ("long", "short"):
        for k0, v_bt, v_opt in [
            ("close_trailing_qty_pct", 1.0, [0.05, 1.0]),
            (
                "entry_trailing_double_down_factor",
                result["bot"][pside].get("entry_grid_double_down_factor", 1.0),
                [0.01, 3.0],
            ),
            (
                "filter_volatility_ema_span",
                result["bot"][pside].get(
                    "filter_volatility_ema_span",
                    result["bot"][pside].get(
                        "filter_rolling_window",
                        result["live"].get("ohlcv_rolling_window", 60.0),
                    ),
                ),
                [10.0, 1440.0],
            ),
            (
                "filter_volume_ema_span",
                result["bot"][pside].get(
                    "filter_volume_ema_span",
                    result["bot"][pside].get(
                        "filter_rolling_window",
                        result["live"].get("ohlcv_rolling_window", 60.0),
                    ),
                ),
                [10.0, 1440.0],
            ),
            (
                "close_grid_markup_start",
                result["bot"][pside].get("close_grid_min_markup", 0.001)
                + result["bot"][pside].get("close_grid_markup_range", 0.001),
                result["optimize"]["bounds"].get(f"{pside}_min_markup", [0.001, 0.03]),
            ),
            (
                "close_grid_markup_end",
                result["bot"][pside].get("close_grid_min_markup", 0.001),
                result["optimize"]["bounds"].get(f"{pside}_close_grid_min_markup", [0.001, 0.03]),
            ),
            (
                "filter_volume_drop_pct",
                result["live"].get("filter_relative_volume_clip_pct", 0.5),
                [0.0, 1.0],
            ),
            (
                "filter_volatility_drop_pct",
                0.0,
                [0.0, 1.0],
            ),
        ]:
            if k0 not in result["bot"][pside]:
                result["bot"][pside][k0] = v_bt
                _log_config(
                    verbose,
                    logging.INFO,
                    "adding missing backtest parameter %s %s: %s",
                    pside,
                    k0,
                    v_bt,
                )
                if tracker is not None:
                    tracker.add(["bot", pside, k0], v_bt)
            opt_key = f"{pside}_{k0}"
            if opt_key not in result["optimize"]["bounds"]:
                result["optimize"]["bounds"][opt_key] = v_opt
                _log_config(
                    verbose,
                    logging.INFO,
                    "adding missing optimize parameter %s %s: %s",
                    pside,
                    opt_key,
                    v_opt,
                )
                if tracker is not None:
                    tracker.add(["optimize", "bounds", opt_key], v_opt)


def _rename_config_keys(
    result: dict, verbose: bool = True, tracker: Optional[ConfigTransformTracker] = None
) -> None:
    """Rename legacy keys to their current names."""
    for section, src, dst in [
        ("live", "minimum_market_age_days", "minimum_coin_age_days"),
        ("live", "noisiness_rolling_mean_window_size", "ohlcv_rolling_window"),
        ("live", "ohlcvs_1m_update_after_minutes", "inactive_coin_candle_ttl_minutes"),
    ]:
        if src in result[section]:
            result[section][dst] = deepcopy(result[section][src])
            _log_config(verbose, logging.INFO, "renaming parameter %s %s -> %s", section, src, dst)
            if tracker is not None:
                tracker.rename([section, src], [section, dst], result[section][dst])
            del result[section][src]
    if "exchange" in result["backtest"] and isinstance(result["backtest"]["exchange"], str):
        exchange = result["backtest"]["exchange"]
        result["backtest"]["exchanges"] = [exchange]
        _log_config(
            verbose,
            logging.INFO,
            "changed backtest.exchange: %s -> backtest.exchanges: [%s]",
            exchange,
            exchange,
        )
        if tracker is not None:
            tracker.rename(
                ["backtest", "exchange"],
                ["backtest", "exchanges"],
                [exchange],
            )
        del result["backtest"]["exchange"]


def _sync_with_template(
    template: dict,
    result: dict,
    base_config_path: str,
    verbose: bool = True,
    tracker: Optional[ConfigTransformTracker] = None,
) -> None:
    """Synchronize the config with the template structure and prune unused keys."""
    add_missing_keys_recursively(template, result, verbose=verbose, tracker=tracker)
    existing_base = result["live"].get("base_config_path") if "live" in result else None
    had_key = "live" in result and "base_config_path" in result["live"]
    if base_config_path or "base_config_path" not in result["live"]:
        result["live"]["base_config_path"] = base_config_path
        if tracker is not None:
            if not had_key:
                tracker.add(["live", "base_config_path"], base_config_path)
            elif existing_base != base_config_path:
                tracker.update(["live", "base_config_path"], existing_base, base_config_path)
    template_with_extras = deepcopy(template)
    template_with_extras.setdefault("live", {})["base_config_path"] = ""
    remove_unused_keys_recursively(
        template_with_extras,
        result,
        verbose=verbose,
        preserve=[
            ("coin_overrides",),
            ("backtest", "suite", "aggregate"),
            ("backtest", "suite", "scenarios"),
        ],
        tracker=tracker,
    )
    remove_unused_keys_recursively(template["bot"], result["bot"], verbose=verbose, tracker=tracker)
    remove_unused_keys_recursively(
        template["optimize"]["bounds"],
        result["optimize"]["bounds"],
        verbose=verbose,
        tracker=tracker,
    )
    remove_unused_keys_recursively(
        template.get("optimize", {}).get("limits", []),
        result["optimize"].setdefault("limits", []),
        verbose=verbose,
        tracker=tracker,
    )


def _normalize_position_counts(
    result: dict, tracker: Optional[ConfigTransformTracker] = None
) -> None:
    """Round position counts to integers for each side."""
    for pside in result["bot"]:
        current = result["bot"][pside].get("n_positions")
        rounded = int(round(current))
        if tracker is not None and current != rounded:
            tracker.update(["bot", pside, "n_positions"], current, rounded)
        result["bot"][pside]["n_positions"] = rounded


def _normalize_coin_sources(raw: Any) -> Dict[str, str]:
    if raw is None:
        return {}
    if not isinstance(raw, dict):
        raise ValueError("backtest.coin_sources must be a mapping of coin -> exchange")
    normalized: Dict[str, str] = {}
    for coin, exchange in raw.items():
        if exchange is None:
            continue
        coin_key = symbol_to_coin(str(coin), verbose=False)
        if not coin_key:
            continue
        exchange_value = str(exchange)
        existing = normalized.get(coin_key)
        if existing is not None and existing != exchange_value:
            raise ValueError(
                f"backtest.coin_sources maps conflicting exchanges for {coin_key}: "
                f"{existing} and {exchange_value}"
            )
        normalized[coin_key] = exchange_value
    return normalized


def _preserve_coin_sources(result: dict) -> None:
    """Keep track of original approved/ignored coin sources before normalization."""
    sources = result.setdefault("_coins_sources", {})
    live = result.get("live", {})
    for key in ("approved_coins", "ignored_coins"):
        if key in live and key not in sources:
            sources[key] = deepcopy(live[key])


def _apply_non_live_adjustments(
    result: dict, verbose: bool = True, tracker: Optional[ConfigTransformTracker] = None
) -> None:
    """Adjust live/backtest/optimize fields when not running in live-only mode."""
    for key in ("approved_coins", "ignored_coins"):
        result["live"][key] = normalize_coins_source(result["live"].get(key, ""))
    for pside in result["live"]["approved_coins"]:
        result["live"]["approved_coins"][pside] = [
            coin
            for coin in result["live"]["approved_coins"][pside]
            if coin not in result["live"]["ignored_coins"][pside]
        ]
    result["backtest"]["end_date"] = format_end_date(result["backtest"]["end_date"])
    result["backtest"]["coin_sources"] = _normalize_coin_sources(
        result["backtest"].get("coin_sources", {})
    )
    if result["backtest"].get("filter_by_min_effective_cost") is None:
        result["backtest"]["filter_by_min_effective_cost"] = bool(
            result["live"].get("filter_by_min_effective_cost", False)
        )

    canonical_scoring = []
    seen = set()
    for metric in result["optimize"].get("scoring", []):
        canon = canonicalize_metric_name(metric)
        if canon not in seen:
            canonical_scoring.append(canon)
            seen.add(canon)
    result["optimize"]["scoring"] = canonical_scoring

    existing_limits = deepcopy(result["optimize"].get("limits", []))
    limits_snapshot = deepcopy(existing_limits)
    normalized_limits = normalize_limit_entries(existing_limits)
    changed_limits = not _limits_structurally_equal(existing_limits, normalized_limits)
    result["optimize"]["limits"] = normalized_limits
    if changed_limits:
        _log_config(
            verbose,
            logging.INFO,
            "normalized optimize.limits to canonical schema (%d entries)",
            len(normalized_limits),
        )
        if tracker is not None:
            tracker.update(["optimize", "limits"], limits_snapshot, normalized_limits)
    for key, value in sorted(result["optimize"]["bounds"].items()):
        if isinstance(value, list):
            if len(value) == 1:
                result["optimize"]["bounds"][key] = [value[0], value[0]]
            elif len(value) == 2:
                result["optimize"]["bounds"][key] = sorted(value)


def format_config(config: dict, verbose=True, live_only=False, base_config_path: str = "") -> dict:
    # attempts to format a config to v7 config
    raw_snapshot = deepcopy(config["_raw"]) if "_raw" in config else None
    existing_log = config.get("_transform_log")
    if isinstance(existing_log, list):
        existing_log = deepcopy(existing_log)
    else:
        existing_log = []
    tracker = ConfigTransformTracker()
    optimize_suite_defined = (
        isinstance(config.get("optimize"), dict) and "suite" in config["optimize"]
    )
    coin_sources_input = deepcopy(config.get("backtest", {}).get("coin_sources"))
    template = get_template_config()
    flavor = detect_flavor(config, template)
    result = build_base_config_from_flavor(config, template, flavor, verbose)
    _apply_backward_compatibility_renames(result, verbose=verbose, tracker=tracker)
    _migrate_btc_collateral_settings(result, verbose=verbose, tracker=tracker)
    _ensure_bot_defaults_and_bounds(result, verbose=verbose, tracker=tracker)
    result["bot"] = sort_dict_keys(result["bot"])

    _rename_config_keys(result, verbose=verbose, tracker=tracker)

    _sync_with_template(template, result, base_config_path, verbose=verbose, tracker=tracker)

    _normalize_position_counts(result, tracker=tracker)
    if coin_sources_input is not None:
        result.setdefault("backtest", {})["coin_sources"] = coin_sources_input
    _preserve_coin_sources(result)

    if optimize_suite_defined:
        logging.warning(
            "Config contains optimize.suite, but suite configuration is now canonical under "
            "backtest.suite only. optimize.suite will be ignored and deleted; backtest.suite will "
            "be used. If you need different suite definitions, pass --suite-config with a file "
            "containing backtest.suite."
        )
        if isinstance(result.get("optimize"), dict) and "suite" in result["optimize"]:
            del result["optimize"]["suite"]

    if not live_only:
        # unneeded adjustments if running live
        _apply_non_live_adjustments(result, verbose=verbose, tracker=tracker)

    result["_transform_log"] = existing_log
    details = {
        "live_only": live_only,
        "base_config_path": base_config_path,
        "flavor": flavor,
    }
    details = tracker.merge_details(details)
    record_transform(
        result,
        "format_config",
        details,
    )

    if raw_snapshot is not None and "_raw" not in result:
        result["_raw"] = deepcopy(raw_snapshot)

    return result


def _clean_dynamic_node(value):
    if isinstance(value, dict):
        cleaned = {}
        for key, sub_value in value.items():
            if str(key).startswith("_"):
                continue
            cleaned[key] = _clean_dynamic_node(sub_value)
        return cleaned
    if isinstance(value, list):
        return [_clean_dynamic_node(item) for item in value]
    return deepcopy(value)


def _clean_with_template(template_node, source_node):
    if isinstance(template_node, dict):
        if not template_node:
            return _clean_dynamic_node(source_node if isinstance(source_node, dict) else {})
        result = {}
        source_dict = source_node if isinstance(source_node, dict) else {}
        for key, tmpl_value in template_node.items():
            result[key] = _clean_with_template(tmpl_value, source_dict.get(key))
        return result
    if isinstance(template_node, list):
        if isinstance(source_node, list):
            return [_clean_dynamic_node(item) for item in source_node]
        return deepcopy(template_node)
    if source_node is None:
        return deepcopy(template_node)
    return deepcopy(source_node)


def clean_config(config: dict) -> dict:
    """
    Return a sanitized config aligned with the template structure, stripped of helper keys,
    with dictionaries sorted recursively.
    """
    template = get_template_config()
    cleaned = _clean_with_template(template, config or {})
    return sort_dict_keys(cleaned)


def strip_config_metadata(config: dict, *, keys: Iterable[str] | None = None) -> dict:
    """
    Return a deep-copied config with the provided metadata keys removed recursively.
    Defaults to removing `_raw` and `_transform_log`.
    """

    removal = set(keys or ("_raw", "_transform_log", "_coins_sources"))

    def _strip(node):
        if isinstance(node, dict):
            return {k: _strip(v) for k, v in node.items() if k not in removal}
        if isinstance(node, list):
            return [_strip(item) for item in node]
        return deepcopy(node)

    return _strip(config)


def parse_limits_string(limits_str: Union[str, dict]) -> dict:
    """
    Parses a string like "--penalize_if_greater_than_drawdown_worst 0.3 --penalize_if_lower_than_gain 0.005"
    into a dictionary like:
    {
        "penalize_if_greater_than_drawdown_worst": 0.3,
        "penalize_if_lower_than_gain": 0.005,
    }
    """
    if not limits_str:
        return {}
    if isinstance(limits_str, dict):
        return limits_str
    tokens = limits_str.replace(":", "").split("--")
    result = {}
    for token in tokens:
        token = token.strip()
        if not token:
            continue
        try:
            k, v = token.split()
            result[k] = float(v)
        except ValueError:
            raise ValueError(f"Invalid limits format for token: {token}")
    return result


def normalize_limit_entries(
    raw_limits: Union[str, List[dict], Dict[str, Any]],
) -> List[Dict[str, Any]]:
    """
    Normalizes optimize.limits into a canonical list of limit clauses.
    Accepts legacy dicts/CLI strings as well as the new list format.
    """
    if raw_limits is None:
        return []
    parsed = raw_limits
    if isinstance(raw_limits, str):
        stripped = raw_limits.strip()
        if not stripped:
            return []
        if stripped[0] in "[{":
            try:
                parsed = json.loads(stripped)
            except json.JSONDecodeError:
                parsed = parse_limits_string(stripped)
        else:
            parsed = parse_limits_string(stripped)
    elif isinstance(raw_limits, dict):
        parsed = deepcopy(raw_limits)
    elif isinstance(raw_limits, list):
        parsed = deepcopy(raw_limits)
    else:
        raise ValueError(f"Unsupported limits format: {type(raw_limits).__name__}")

    if isinstance(parsed, dict):
        entries: List[Dict[str, Any]] = _legacy_limits_dict_to_entries(parsed)
    elif isinstance(parsed, list):
        entries = parsed
    else:
        raise ValueError(f"Unsupported parsed limits payload: {type(parsed).__name__}")

    normalized: List[Dict[str, Any]] = []
    for entry in entries:
        normalized.append(_normalize_limit_entry(entry))
    return normalized


def _legacy_limits_dict_to_entries(limits_dict: Dict[str, Any]) -> List[Dict[str, Any]]:
    entries: List[Dict[str, Any]] = []
    for key in limits_dict:
        value = limits_dict[key]
        canonical_key = canonicalize_limit_name(key)
        metric: str
        penalty: str
        if canonical_key.startswith("penalize_if_greater_than_"):
            metric = canonical_key[len("penalize_if_greater_than_") :]
            penalty = "greater_than"
        elif canonical_key.startswith("penalize_if_lower_than_"):
            metric = canonical_key[len("penalize_if_lower_than_") :]
            penalty = "less_than"
        else:
            metric = canonical_key
            penalty = "auto"
        numeric_value = _ensure_float(value)
        if numeric_value is None:
            raise ValueError(f"Limit '{key}' must have a numeric value.")
        entries.append({"metric": metric, "penalize_if": penalty, "value": numeric_value})
    return entries


def _normalize_penalize_if(value: Any) -> str:
    if value is None:
        raise ValueError("limits entries must include 'penalize_if'.")
    token = str(value).strip().lower()
    mapping = {
        ">": "greater_than",
        "gt": "greater_than",
        "greater": "greater_than",
        "greater_than": "greater_than",
        "above": "greater_than",
        "<": "less_than",
        "lt": "less_than",
        "lower": "less_than",
        "less": "less_than",
        "less_than": "less_than",
        "below": "less_than",
        "outside": "outside_range",
        "outside_range": "outside_range",
        "out_of_range": "outside_range",
        "inside": "inside_range",
        "inside_range": "inside_range",
        "auto": "auto",
    }
    normalized = mapping.get(token)
    if not normalized:
        raise ValueError(f"Unsupported penalize_if value '{value}'.")
    return normalized


def _ensure_float(value: Any) -> Optional[float]:
    if value is None:
        return None
    if isinstance(value, (int, float)):
        return float(value)
    try:
        return float(value)
    except (TypeError, ValueError):
        return None


def _restore_numeric_precision(value: Optional[float]) -> Optional[Union[int, float]]:
    if value is None:
        return None
    if isinstance(value, float):
        if math.isfinite(value):
            rounded = round(value)
            if abs(value - rounded) < 1e-12:
                return int(rounded)
    return value


def _extract_range(payload: Any) -> Optional[Tuple[float, float]]:
    if payload is None:
        return None
    if isinstance(payload, dict):
        low = payload.get("low")
        high = payload.get("high")
        if low is None:
            low = payload.get("min")
        if low is None:
            low = payload.get("start")
        if high is None:
            high = payload.get("max")
        if high is None:
            high = payload.get("end")
        if low is None or high is None:
            return None
        low_f = _ensure_float(low)
        high_f = _ensure_float(high)
        if low_f is None or high_f is None:
            return None
        return (min(low_f, high_f), max(low_f, high_f))
    if isinstance(payload, (list, tuple)) and len(payload) == 2:
        low_f = _ensure_float(payload[0])
        high_f = _ensure_float(payload[1])
        if low_f is None or high_f is None:
            return None
        return (min(low_f, high_f), max(low_f, high_f))
    return None


def _normalize_limit_entry(entry: Any) -> Dict[str, Any]:
    if not isinstance(entry, dict):
        raise ValueError(f"Each limit entry must be a dict, got {type(entry).__name__}.")
    payload = deepcopy(entry)
    metric = payload.get("metric") or payload.get("name")
    if not metric:
        raise ValueError("Limit entries must include a 'metric' field.")
    metric = canonicalize_metric_name(str(metric))
    penalize_if = _normalize_penalize_if(payload.get("penalize_if"))
    stat = payload.get("stat") or payload.get("field")
    normalized_stat: Optional[str] = None
    if stat is not None:
        stat = str(stat).lower()
        if stat not in {"min", "max", "mean", "std"}:
            raise ValueError(f"Unsupported stat '{stat}' for limit on {metric}.")
        normalized_stat = stat
    result: Dict[str, Any] = {"metric": metric, "penalize_if": penalize_if}
    if normalized_stat:
        result["stat"] = normalized_stat
    if penalize_if in {"greater_than", "less_than", "auto"}:
        bound = payload.get("value")
        if bound is None:
            bound = payload.get("threshold")
        if bound is None:
            bound = payload.get("bound")
        numeric_bound = _ensure_float(bound)
        if numeric_bound is None:
            raise ValueError(f"Limit for {metric} requires a numeric 'value'.")
        result["value"] = _restore_numeric_precision(numeric_bound)
    elif penalize_if in {"outside_range", "inside_range"}:
        range_payload = payload.get("range")
        if range_payload is None:
            range_payload = payload.get("values")
        if range_payload is None:
            range_payload = payload.get("bounds")
        if range_payload is None and isinstance(payload.get("value"), (list, tuple)):
            range_payload = payload.get("value")
        bounds = _extract_range(range_payload)
        if bounds is None:
            raise ValueError(f"Limit for {metric} requires a two-value 'range'.")
        result["range"] = [
            _restore_numeric_precision(bounds[0]),
            _restore_numeric_precision(bounds[1]),
        ]
    else:
        raise ValueError(f"Unsupported penalize_if '{penalize_if}' for {metric}.")
    return result


def _numeric_equal(a: Any, b: Any, tol: float = 1e-12) -> bool:
    if isinstance(a, (int, float)) and isinstance(b, (int, float)):
        return math.isclose(float(a), float(b), rel_tol=0.0, abs_tol=tol)
    return a == b


def _range_equal(a: Any, b: Any, tol: float = 1e-12) -> bool:
    if not isinstance(a, (list, tuple)) or not isinstance(b, (list, tuple)):
        return False
    if len(a) != len(b):
        return False
    return all(_numeric_equal(x, y, tol=tol) for x, y in zip(a, b))


def _entries_equivalent(raw_entry: Any, normalized_entry: Dict[str, Any]) -> bool:
    if not isinstance(raw_entry, dict):
        return False
    raw_keys = set(raw_entry.keys())
    norm_keys = set(normalized_entry.keys())
    if raw_keys != norm_keys:
        return False
    for key, norm_val in normalized_entry.items():
        raw_val = raw_entry.get(key)
        if key == "range":
            if not _range_equal(raw_val, norm_val):
                return False
        else:
            if not _numeric_equal(raw_val, norm_val):
                return False
    return True


def _limits_structurally_equal(raw_limits: Any, normalized_limits: List[Dict[str, Any]]) -> bool:
    if not isinstance(raw_limits, list):
        return False
    if len(raw_limits) != len(normalized_limits):
        return False
    return all(_entries_equivalent(raw, norm) for raw, norm in zip(raw_limits, normalized_limits))


def add_missing_keys_recursively(src, dst, parent=None, verbose=True, tracker=None):
    if parent is None:
        parent = []
    for k in src:
        if k not in dst:
            _log_config(verbose, logging.INFO, "Added missing %s to config.", ".".join(parent + [k]))
            dst[k] = src[k]
            if tracker is not None:
                tracker.add(parent + [k], src[k])
        # --- NEW: only walk down if both sides are dicts -------------
        elif isinstance(src[k], dict) and isinstance(dst.get(k), dict):
            add_missing_keys_recursively(src[k], dst[k], parent + [k], verbose, tracker=tracker)
        # --------------------------------------------------------------
        elif isinstance(src[k], dict):
            # type clash: leave the user’s value untouched
            _log_config(
                verbose,
                logging.INFO,
                "Skipping template subtree %s (template is dict, config is %s)",
                ".".join(parent + [k]),
                type(dst.get(k)).__name__,
            )
            continue
        else:
            # previous branches already handle k not in dst; keep safe assignment
            if k not in dst:
                _log_config(
                    verbose,
                    logging.INFO,
                    "Adding missing key -> val %s -> %s to config",
                    ".".join(parent + [k]),
                    src[k],
                )
                dst[k] = src[k]
                if tracker is not None:
                    tracker.add(parent + [k], src[k])


def remove_unused_keys_recursively(
    src,
    dst,
    parent=None,
    verbose=True,
    preserve: Optional[Iterable[Iterable[str]]] = None,
    tracker=None,
):
    if parent is None:
        parent = []
        # normalize preserve spec only once at root invocation
        if preserve is None:
            preserve_set = set()
        else:
            preserve_set = {tuple(p) for p in preserve}
    else:
        preserve_set = getattr(remove_unused_keys_recursively, "_preserve_set", set())

    def _path_is_preserved(path: Iterable[str]) -> bool:
        if not preserve_set:
            return False
        path_tuple = tuple(path)
        for preserved in preserve_set:
            if path_tuple[: len(preserved)] == preserved:
                return True
        return False

    # stash preserve set on the function so recursive calls can reuse it without recomputing
    if parent == []:
        remove_unused_keys_recursively._preserve_set = preserve_set

    if _path_is_preserved(parent):
        return
    if not isinstance(dst, dict) or not isinstance(src, dict):
        return
<<<<<<< HEAD
    # Defensive: configs can contain non-string keys (e.g. from user edits or JSON coercions).
    # Template keys are always strings, so non-string keys are always unused and should be removed.
    for k in list(dst.keys()):
        if isinstance(k, str):
            continue
        removed = dst.pop(k)
        current_path = parent + [str(k)]
        _log_config(
            verbose, logging.INFO, "Removed unused key from config: %s", ".".join(current_path)
        )
        if tracker is not None:
            tracker.remove(current_path, removed)

    for k in sorted([k for k in dst.keys() if isinstance(k, str)]):
=======
    def _sort_key(value) -> tuple[str, str]:
        """Sort keys by type name, then by string representation."""
        return (type(value).__name__, str(value))

    for k in sorted(list(dst.keys()), key=_sort_key):
>>>>>>> 8ab32f24
        current_path = parent + [k]
        if _path_is_preserved(current_path):
            continue
        if isinstance(k, str) and k.startswith("_"):
            continue
        if k not in src:
            removed = dst.pop(k)
            _log_config(
                verbose,
                logging.INFO,
                "Removed unused key from config: %s",
                ".".join(map(str, current_path)),
            )
            if tracker is not None:
                tracker.remove(current_path, removed)
            continue
        src_val = src[k]
        dst_val = dst[k]
        if isinstance(dst_val, dict) and isinstance(src_val, dict):
            remove_unused_keys_recursively(
                src_val, dst_val, current_path, verbose=verbose, tracker=tracker
            )

    if parent == [] and hasattr(remove_unused_keys_recursively, "_preserve_set"):
        delattr(remove_unused_keys_recursively, "_preserve_set")


def comma_separated_values_float(x):
    return [float(z) for z in x.split(",")]


def comma_separated_values(x):
    return x.split(",")


def optional_float(x):
    if isinstance(x, str) and x.strip().lower() in {"none", "null", ""}:
        return None
    return float(x)


def canonicalize_metric_name(metric: str) -> str:
    if metric.endswith("_usd") or metric.endswith("_btc"):
        return metric

    for prefix, suffix in (("usd_", "usd"), ("btc_", "btc")):
        if metric.startswith(prefix):
            core = metric[len(prefix) :]
            if core in SHARED_METRICS:
                return core
            return f"{core}_{suffix}"

    if metric in SHARED_METRICS:
        return metric

    if metric in CURRENCY_METRICS:
        return f"{metric}_usd"

    return metric


def canonicalize_limit_name(limit_key: str) -> str:
    if limit_key.startswith("lower_bound_"):
        metric = limit_key[len("lower_bound_") :]
        return "penalize_if_greater_than_" + canonicalize_metric_name(metric)
    if limit_key.startswith("upper_bound_"):
        metric = limit_key[len("upper_bound_") :]
        return "penalize_if_lower_than_" + canonicalize_metric_name(metric)
    prefixes = ["penalize_if_greater_than_", "penalize_if_lower_than_"]
    for prefix in prefixes:
        if limit_key.startswith(prefix):
            metric = limit_key[len(prefix) :]
            return prefix + canonicalize_metric_name(metric)
    return canonicalize_metric_name(limit_key)


def merge_negative_cli_values(argv):
    """Allow comma-separated values that begin with '-' to be parsed as option values."""
    out = []
    i = 0
    while i < len(argv):
        token = argv[i]
        if token == "--":
            out.extend(argv[i:])
            break
        if token.startswith("-") and "=" not in token and i + 1 < len(argv):
            nxt = argv[i + 1]
            if nxt.startswith("-") and "," in nxt:
                out.append(f"{token}={nxt}")
                i += 2
                continue
        out.append(token)
        i += 1
    return out


def create_acronym(full_name, acronyms=set()):
    i = 1
    while True:
        i += 1
        if i > 100:
            raise Exception(f"too many acronym duplicates for {full_name}")
        shortened_name = full_name
        for k in [
            "backtest.",
            "live.",
            "optimize.bounds.",
            "optimize.limits.",
            "optimize.",
            "bot.",
        ]:
            if shortened_name.startswith(k):
                shortened_name = shortened_name.replace(k, "")
                break

        # Split on both '_' and '.' using regex
        splitted = re.split(r"[._]+", shortened_name)
        acronym = "".join(word[0] for word in splitted if word)  # skip any empty splits

        if acronym not in acronyms:
            break
        acronym = acronym + str(i)
        if acronym not in acronyms:
            break
    return acronym


def add_arguments_recursively(parser, config, prefix="", acronyms=set()):

    for key, value in config.items():
        full_name = f"{prefix}{key}"

        if isinstance(value, dict):
            if any(full_name.endswith(x) for x in ["approved_coins", "ignored_coins"]):
                acronym = "s" if full_name.endswith("approved_coins") else "i"
                if acronym in acronyms:
                    acronym = create_acronym(full_name, acronyms)
                parser.add_argument(
                    f"--{full_name}",
                    f"--{full_name.replace('.', '_')}",
                    f"-{acronym}",
                    type=comma_separated_values,
                    dest=full_name,
                    required=False,
                    default=None,
                    metavar="",
                    help=f"Override {full_name}: comma_separated_values",
                )
                acronyms.add(acronym)
                continue
            add_arguments_recursively(parser, value, f"{full_name}.", acronyms=acronyms)
            continue
        else:
            acronym = create_acronym(full_name, acronyms)
            appendix = ""
            type_ = type(value)
            if "bounds" in full_name:
                type_ = comma_separated_values_float
            if "limits" in full_name:
                type_ = str
                appendix = 'Example: "--loss_profit_ratio 0.5 --drawdown_worst 0.3333"'
            elif "approved_coins" in full_name:
                acronym = "s"
                type_ = comma_separated_values
            elif any([x in full_name for x in ["ignored_coins", "exchanges"]]):
                type_ = comma_separated_values
                appendix = "item1,item2,item3,..."
            elif "scoring" in full_name:
                type_ = comma_separated_values
                acronym = "os"
                appendix = "Examples: adg,sharpe_ratio; mdg,sortino_ratio; ..."
            elif "cpus" in full_name:
                acronym = "c"
            elif "iters" in full_name:
                acronym = "i"
            elif value is None:
                if full_name == "backtest.btc_collateral_ltv_cap":
                    type_ = optional_float
                else:
                    type_ = str
            elif type_ == bool:
                type_ = str2bool
                appendix = "[y/n]"
            elif isinstance(value, (int, float)) and not isinstance(value, bool):
                type_ = float
            if "combine_ohlcvs" in full_name:
                appendix = (
                    "If true, combine ohlcvs data from all exchanges into single numpy array, otherwise backtest each exchange separately. "
                    + appendix
                )
            parser.add_argument(
                f"--{full_name}",
                f"--{full_name.replace('.', '_')}",
                f"-{acronym}",
                type=type_,
                dest=full_name,
                required=False,
                default=None,
                metavar="",
                help=f"Override {full_name}: {str(type_.__name__)} " + appendix,
            )
            acronyms.add(acronym)


def recursive_config_update(config, key, value, path=None, verbose=False):
    if path is None:
        path = []

    def _coerce_value(original, new_value):
        if isinstance(original, bool):
            return bool(new_value)
        if isinstance(original, int) and not isinstance(original, bool):
            if isinstance(new_value, (int, float)):
                if isinstance(new_value, float) and not float(new_value).is_integer():
                    return float(new_value)
                return int(round(new_value))
        if isinstance(original, float):
            if isinstance(new_value, (int, float)):
                return float(new_value)
        return new_value

    if key in config:
        coerced_value = _coerce_value(config[key], value)
        if coerced_value != config[key]:
            full_path = ".".join(path + [key])
            old_value = deepcopy(config[key])
            _log_config(
                verbose, logging.INFO, "changed %s %s -> %s", full_path, config[key], coerced_value
            )
            config[key] = coerced_value
            return {"path": full_path, "old": old_value, "new": deepcopy(coerced_value)}
        return None

    key_split = key.split(".")
    if key_split[0] in config:
        new_path = path + [key_split[0]]
        return recursive_config_update(
            config[key_split[0]], ".".join(key_split[1:]), value, new_path, verbose=verbose
        )

    return None


def update_config_with_args(config, args, verbose=False):
    changed_keys = []
    diffs = []
    for key, value in vars(args).items():
        if value is None:
            continue
        if key in {"live.approved_coins", "live.ignored_coins"}:
            normalized = normalize_coins_source(value)
            change = recursive_config_update(config, key, normalized, verbose=verbose)
            source_key = key.split(".")[-1]
            config.setdefault("_coins_sources", {})[source_key] = deepcopy(normalized)
            if change:
                changed_keys.append(key)
                diffs.append(change)
            continue
        change = recursive_config_update(config, key, value, verbose=verbose)
        if change:
            changed_keys.append(key)
            diffs.append(change)
    if changed_keys:
        details = {"keys": changed_keys}
        if diffs:
            details["diffs"] = diffs
        record_transform(config, "update_config_with_args", details)


def require_config_value(config: dict, dotted_path: str):
    parts = dotted_path.split(".")
    if not parts:
        raise KeyError("empty dotted_path")
    current = config
    traversed = []
    for part in parts:
        traversed.append(part)
        if not isinstance(current, dict):
            raise KeyError(
                f"config path {'/'.join(traversed[:-1])} is not a dict (required for '{dotted_path}')"
            )
        if part not in current:
            raise KeyError(f"config missing required key '{'.'.join(traversed)}'")
        current = current[part]
    return current


def get_optional_config_value(config: dict, dotted_path: str, default=None):
    parts = dotted_path.split(".")
    if not parts:
        return default
    current = config
    for part in parts:
        if not isinstance(current, dict) or part not in current:
            return default
        current = current[part]
    return current


def require_live_value(config: dict, key: str):
    return require_config_value(config, f"live.{key}")


def get_optional_live_value(config: dict, key: str, default=None):
    return get_optional_config_value(config, f"live.{key}", default)


def get_template_config():
    return {
        "backtest": {
            "balance_sample_divider": 60,
            "base_dir": "backtests",
            "btc_collateral_cap": 1.0,
            "btc_collateral_ltv_cap": None,
            "combine_ohlcvs": True,
            "compress_cache": True,
            "coin_sources": {},
            "end_date": "now",
            "exchanges": ["binance", "bybit", "gateio", "bitget"],
            "filter_by_min_effective_cost": None,
            "gap_tolerance_ohlcvs_minutes": 120.0,
            "max_warmup_minutes": 0.0,
            "start_date": "2021-04-01",
            "starting_balance": 100000.0,
            "suite": {
                "aggregate": {"default": "mean"},
                "base_label": "base",
                "enabled": False,
                "include_base_scenario": False,
                "scenarios": [],
            },
        },
        "bot": {
            "long": {
                "close_grid_markup_end": 0.0089,
                "close_grid_markup_start": 0.0344,
                "close_grid_qty_pct": 0.125,
                "close_trailing_grid_ratio": 0.5,
                "close_trailing_qty_pct": 0.125,
                "close_trailing_retracement_pct": 0.002,
                "close_trailing_threshold_pct": 0.008,
                "ema_span_0": 1318.0,
                "ema_span_1": 1435.0,
                "entry_grid_double_down_factor": 0.894,
                "entry_grid_spacing_pct": 0.04,
                "entry_grid_spacing_volatility_weight": 0.0,
                "entry_grid_spacing_we_weight": 0.697,
                "entry_initial_ema_dist": -0.00738,
                "entry_initial_qty_pct": 0.00592,
                "entry_trailing_double_down_factor": 0.894,
                "entry_trailing_grid_ratio": 0.5,
                "entry_trailing_retracement_pct": 0.01,
                "entry_trailing_retracement_volatility_weight": 0.0,
                "entry_trailing_retracement_we_weight": 0.0,
                "entry_trailing_threshold_pct": 0.05,
                "entry_trailing_threshold_volatility_weight": 0.0,
                "entry_trailing_threshold_we_weight": 0.0,
                "entry_volatility_ema_span_hours": 72,
                "filter_volatility_drop_pct": 0.0,
                "filter_volatility_ema_span": 60.0,
                "filter_volume_drop_pct": 0.95,
                "filter_volume_ema_span": 60.0,
                "n_positions": 10.0,
                "risk_twel_enforcer_threshold": 1.0,
                "risk_we_excess_allowance_pct": 0.0,
                "risk_wel_enforcer_threshold": 1.0,
                "total_wallet_exposure_limit": 1.7,
                "unstuck_close_pct": 0.001,
                "unstuck_ema_dist": 0.0,
                "unstuck_loss_allowance_pct": 0.03,
                "unstuck_threshold": 0.916,
            },
            "short": {
                "close_grid_markup_end": 0.0089,
                "close_grid_markup_start": 0.0344,
                "close_grid_qty_pct": 0.125,
                "close_trailing_grid_ratio": 0.5,
                "close_trailing_qty_pct": 0.125,
                "close_trailing_retracement_pct": 0.002,
                "close_trailing_threshold_pct": 0.008,
                "ema_span_0": 1318.0,
                "ema_span_1": 1435.0,
                "entry_grid_double_down_factor": 0.894,
                "entry_grid_spacing_pct": 0.04,
                "entry_grid_spacing_volatility_weight": 0.0,
                "entry_grid_spacing_we_weight": 0.697,
                "entry_initial_ema_dist": -0.00738,
                "entry_initial_qty_pct": 0.00592,
                "entry_trailing_double_down_factor": 0.894,
                "entry_trailing_grid_ratio": 0.5,
                "entry_trailing_retracement_pct": 0.01,
                "entry_trailing_retracement_volatility_weight": 0.0,
                "entry_trailing_retracement_we_weight": 0.0,
                "entry_trailing_threshold_pct": 0.05,
                "entry_trailing_threshold_volatility_weight": 0.0,
                "entry_trailing_threshold_we_weight": 0.0,
                "entry_volatility_ema_span_hours": 72,
                "filter_volatility_drop_pct": 0.0,
                "filter_volatility_ema_span": 60.0,
                "filter_volume_drop_pct": 0.95,
                "filter_volume_ema_span": 60.0,
                "n_positions": 10.0,
                "risk_twel_enforcer_threshold": 1.0,
                "risk_we_excess_allowance_pct": 0.0,
                "risk_wel_enforcer_threshold": 1.0,
                "total_wallet_exposure_limit": 1.7,
                "unstuck_close_pct": 0.001,
                "unstuck_ema_dist": 0.0,
                "unstuck_loss_allowance_pct": 0.03,
                "unstuck_threshold": 0.916,
            },
        },
        "coin_overrides": {},
        "live": {
            "approved_coins": {"long": [], "short": []},
            "auto_gs": True,
            "balance_hysteresis_snap_pct": 0.02,
            "balance_override": None,
            "candle_lock_timeout_seconds": 10.0,
            "empty_means_all_approved": False,
            "execution_delay_seconds": 2.0,
            "filter_by_min_effective_cost": True,
            "forced_mode_long": "",
            "forced_mode_short": "",
            "ignored_coins": {"long": [], "short": []},
            "inactive_coin_candle_ttl_minutes": 10.0,
            "leverage": 10.0,
            "market_orders_allowed": True,
            "max_disk_candles_per_symbol_per_tf": 2000000,
            "max_memory_candles_per_symbol": 20000,
            "max_n_cancellations_per_batch": 5,
            "max_n_creations_per_batch": 3,
            "max_n_restarts_per_day": 10,
            "max_warmup_minutes": 0.0,
            "minimum_coin_age_days": 7.0,
            "order_match_tolerance_pct": 0.0002,
            "pnls_max_lookback_days": 30.0,
            "price_distance_threshold": 0.002,
            "recv_window_ms": 5000,
            "time_in_force": "good_till_cancelled",
            "user": "bybit_01",
            "warmup_ratio": 0.2,
        },
        "logging": {
            "level": 1,
            "memory_snapshot_interval_minutes": 30.0,
            "volume_refresh_info_threshold_seconds": 30.0,
        },
        "optimize": {
            "bounds": {
                "long_close_grid_markup_end": [0.001, 0.03],
                "long_close_grid_markup_start": [0.001, 0.03],
                "long_close_grid_qty_pct": [0.05, 1.0],
                "long_close_trailing_grid_ratio": [-1.0, 1.0],
                "long_close_trailing_qty_pct": [0.05, 1.0],
                "long_close_trailing_retracement_pct": [0.001, 0.1],
                "long_close_trailing_threshold_pct": [0.001, 0.1],
                "long_ema_span_0": [200.0, 1440.0],
                "long_ema_span_1": [200.0, 1440.0],
                "long_entry_grid_double_down_factor": [0.1, 3.0],
                "long_entry_grid_spacing_pct": [0.005, 0.12],
                "long_entry_grid_spacing_volatility_weight": [0.0, 400.0],
                "long_entry_grid_spacing_we_weight": [0.0, 20.0],
                "long_entry_initial_ema_dist": [-0.1, 0.002],
                "long_entry_initial_qty_pct": [0.005, 0.1],
                "long_entry_trailing_double_down_factor": [0.1, 3.0],
                "long_entry_trailing_grid_ratio": [-1.0, 1.0],
                "long_entry_trailing_retracement_pct": [0.001, 0.1],
                "long_entry_trailing_retracement_volatility_weight": [0.0, 400.0],
                "long_entry_trailing_retracement_we_weight": [0.0, 20.0],
                "long_entry_trailing_threshold_pct": [0.001, 0.1],
                "long_entry_trailing_threshold_volatility_weight": [0.0, 400.0],
                "long_entry_trailing_threshold_we_weight": [0.0, 20.0],
                "long_entry_volatility_ema_span_hours": [24.0, 336.0],
                "long_filter_volatility_drop_pct": [0.0, 1.0],
                "long_filter_volatility_ema_span": [10.0, 1440.0],
                "long_filter_volume_drop_pct": [0.0, 1.0],
                "long_filter_volume_ema_span": [10.0, 1440.0],
                "long_n_positions": [1.0, 20.0],
                "long_risk_twel_enforcer_threshold": [0.9, 1.01],
                "long_risk_we_excess_allowance_pct": [0.0, 0.5],
                "long_risk_wel_enforcer_threshold": [0.8, 1.05],
                "long_total_wallet_exposure_limit": [0.0, 2.0],
                "long_unstuck_close_pct": [0.001, 0.1],
                "long_unstuck_ema_dist": [-0.1, 0.01],
                "long_unstuck_loss_allowance_pct": [0.001, 0.05],
                "long_unstuck_threshold": [0.4, 0.95],
                "short_close_grid_markup_end": [0.001, 0.03],
                "short_close_grid_markup_start": [0.001, 0.03],
                "short_close_grid_qty_pct": [0.05, 1.0],
                "short_close_trailing_grid_ratio": [-1.0, 1.0],
                "short_close_trailing_qty_pct": [0.05, 1.0],
                "short_close_trailing_retracement_pct": [0.001, 0.1],
                "short_close_trailing_threshold_pct": [0.001, 0.1],
                "short_ema_span_0": [200.0, 1440.0],
                "short_ema_span_1": [200.0, 1440.0],
                "short_entry_grid_double_down_factor": [0.1, 3.0],
                "short_entry_grid_spacing_pct": [0.005, 0.12],
                "short_entry_grid_spacing_volatility_weight": [0.0, 400.0],
                "short_entry_grid_spacing_we_weight": [0.0, 20.0],
                "short_entry_initial_ema_dist": [-0.1, 0.002],
                "short_entry_initial_qty_pct": [0.005, 0.1],
                "short_entry_trailing_double_down_factor": [0.1, 3.0],
                "short_entry_trailing_grid_ratio": [-1.0, 1.0],
                "short_entry_trailing_retracement_pct": [0.001, 0.1],
                "short_entry_trailing_retracement_volatility_weight": [0.0, 400.0],
                "short_entry_trailing_retracement_we_weight": [0.0, 20.0],
                "short_entry_trailing_threshold_pct": [0.001, 0.1],
                "short_entry_trailing_threshold_volatility_weight": [0.0, 400.0],
                "short_entry_trailing_threshold_we_weight": [0.0, 20.0],
                "short_entry_volatility_ema_span_hours": [24.0, 336.0],
                "short_filter_volatility_drop_pct": [0.0, 1.0],
                "short_filter_volatility_ema_span": [10.0, 1440.0],
                "short_filter_volume_drop_pct": [0.0, 1.0],
                "short_filter_volume_ema_span": [10.0, 1440.0],
                "short_n_positions": [1.0, 20.0],
                "short_risk_twel_enforcer_threshold": [0.9, 1.01],
                "short_risk_we_excess_allowance_pct": [0.0, 0.5],
                "short_risk_wel_enforcer_threshold": [0.8, 1.05],
                "short_total_wallet_exposure_limit": [0.0, 2.0],
                "short_unstuck_close_pct": [0.001, 0.1],
                "short_unstuck_ema_dist": [-0.1, 0.01],
                "short_unstuck_loss_allowance_pct": [0.001, 0.05],
                "short_unstuck_threshold": [0.4, 0.95],
            },
            "compress_results_file": True,
            "crossover_eta": 20.0,
            "crossover_probability": 0.7,
            "enable_overrides": [],
            "iters": 30000,
            "limits": "--drawdown_worst 0.333 --loss_profit_ratio: 0.9 --position_unchanged_hours_max 300.0",
            "mutation_eta": 20.0,
            "mutation_indpb": 0.0,
            "mutation_probability": 0.45,
            "n_cpus": 5,
            "offspring_multiplier": 1.0,
            "pareto_max_size": 300,
            "population_size": 1000,
            "round_to_n_significant_digits": 5,
            "scoring": ["adg", "sharpe_ratio"],
            "write_all_results": True,
        },
    }<|MERGE_RESOLUTION|>--- conflicted
+++ resolved
@@ -1554,7 +1554,6 @@
         return
     if not isinstance(dst, dict) or not isinstance(src, dict):
         return
-<<<<<<< HEAD
     # Defensive: configs can contain non-string keys (e.g. from user edits or JSON coercions).
     # Template keys are always strings, so non-string keys are always unused and should be removed.
     for k in list(dst.keys()):
@@ -1568,14 +1567,11 @@
         if tracker is not None:
             tracker.remove(current_path, removed)
 
-    for k in sorted([k for k in dst.keys() if isinstance(k, str)]):
-=======
     def _sort_key(value) -> tuple[str, str]:
         """Sort keys by type name, then by string representation."""
         return (type(value).__name__, str(value))
 
     for k in sorted(list(dst.keys()), key=_sort_key):
->>>>>>> 8ab32f24
         current_path = parent + [k]
         if _path_is_preserved(current_path):
             continue
