import os
import sys
import argparse

if sys.platform.startswith("win"):
    # ==== BEGIN fcntl stub for Windows ====
    try:
        import fcntl
    except ImportError:
        # create a fake module so later `import fcntl` works without error
        class _FcntlStub:
            LOCK_EX = None
            LOCK_SH = None
            LOCK_UN = None

            def lockf(self, *args, **kwargs):
                pass

            def ioctl(self, *args, **kwargs):
                pass

        sys.modules["fcntl"] = _FcntlStub()
        fcntl = sys.modules["fcntl"]
    # ==== END fcntl stub for Windows ====

# Rust extension check before importing compiled module
from rust_utils import check_and_maybe_compile

_rust_parser = argparse.ArgumentParser(add_help=False)
_rust_parser.add_argument("--skip-rust-compile", action="store_true", help="Skip Rust build check.")
_rust_parser.add_argument("--force-rust-compile", action="store_true", help="Force rebuild of Rust extension.")
_rust_parser.add_argument(
    "--fail-on-stale-rust",
    action="store_true",
    help="Abort if Rust extension appears stale instead of attempting rebuild.",
)
_rust_known, _rust_remaining = _rust_parser.parse_known_args()
try:
    check_and_maybe_compile(
        skip=_rust_known.skip_rust_compile
        or os.environ.get("SKIP_RUST_COMPILE", "").lower() in ("1", "true", "yes"),
        force=_rust_known.force_rust_compile,
        fail_on_stale=_rust_known.fail_on_stale_rust,
    )
except Exception as exc:
    print(f"Rust extension check failed: {exc}")
    sys.exit(1)
sys.argv = [sys.argv[0]] + _rust_remaining

import passivbot_rust as pbr  # noqa: E402
from backtest import (
    prepare_hlcvs_mss,
    build_backtest_payload,
    execute_backtest,
)
import asyncio
import argparse
import multiprocessing
import signal
import time
from collections import defaultdict
from downloader import compute_backtest_warmup_minutes, compute_per_coin_warmup_minutes
from config_utils import (
    get_template_config,
    load_hjson_config,
    load_config,
    format_config,
    add_arguments_recursively,
    update_config_with_args,
    require_config_value,
    merge_negative_cli_values,
    strip_config_metadata,
    get_optional_config_value,
)
from pure_funcs import (
    denumpyize,
    sort_dict_keys,
    calc_hash,
    flatten,
    str2bool,
)
from utils import date_to_ts, ts_to_date, utc_ms, make_get_filepath, format_approved_ignored_coins
from logging_setup import configure_logging, resolve_log_level
from copy import deepcopy
import numpy as np
from uuid import uuid4
import logging
import traceback
import json
import pprint
from deap import base, creator, tools, algorithms
import math
import fcntl
from optimizer_overrides import optimizer_overrides
from opt_utils import make_json_serializable, generate_incremental_diff, round_floats
from limit_utils import expand_limit_checks, compute_limit_violation
from pareto_store import ParetoStore
import msgpack
from typing import Sequence, Tuple, List, Dict, Any
from itertools import permutations
from shared_arrays import SharedArrayManager, attach_shared_array
from optimize_suite import (
    ScenarioEvalContext,
    prepare_suite_contexts,
    extract_optimize_suite_config,
)
from suite_runner import (
    SuiteScenario,
    ScenarioResult,
    aggregate_metrics,
    build_suite_metrics_payload,
)
from metrics_schema import build_scenario_metrics, flatten_metric_stats


def _ignore_sigint_in_worker():
    """Ensure worker processes don't receive SIGINT so the parent controls shutdown."""
    try:
        signal.signal(signal.SIGINT, signal.SIG_IGN)
    except (AttributeError, ValueError):
        pass


class ConstraintAwareFitness(base.Fitness):
    constraint_violation: float = 0.0

    def dominates(self, other, obj=slice(None)):
        self_violation = getattr(self, "constraint_violation", 0.0)
        other_violation = getattr(other, "constraint_violation", 0.0)
        if math.isclose(self_violation, other_violation, rel_tol=0.0, abs_tol=1e-12):
            return super().dominates(other, obj)
        return self_violation < other_violation


def _apply_config_overrides(config: Dict[str, Any], overrides: Dict[str, Any]) -> None:
    if not overrides:
        return
    for dotted_path, value in overrides.items():
        if not isinstance(dotted_path, str):
            continue
        parts = dotted_path.split(".")
        if not parts:
            continue
        target = config
        for part in parts[:-1]:
            if part not in target or not isinstance(target[part], dict):
                target[part] = {}
            target = target[part]
        target[parts[-1]] = value


_BOOL_LITERALS = {"1", "0", "true", "false", "t", "f", "yes", "no", "y", "n"}


def _looks_like_bool_token(value: str) -> bool:
    return value.lower() in _BOOL_LITERALS


def _normalize_optional_bool_flag(argv: list[str], flag: str) -> list[str]:
    result: list[str] = []
    i = 0
    while i < len(argv):
        token = argv[i]
        if token == flag:
            next_token = argv[i + 1] if i + 1 < len(argv) else None
            if (
                next_token
                and not next_token.startswith("-")
                and not _looks_like_bool_token(next_token)
            ):
                result.append(f"{flag}=true")
                i += 1
                continue
        result.append(token)
        i += 1
    return result


class ResultRecorder:
    def __init__(
        self,
        *,
        results_dir: str,
        sig_digits: int,
        flush_interval: int,
        scoring_keys: Sequence[str],
        compress: bool,
        write_all_results: bool,
        pareto_max_size: int = 300,
    ):
        self.store = ParetoStore(
            directory=results_dir,
            sig_digits=sig_digits,
            flush_interval=flush_interval,
            log_name="optimizer.pareto",
            max_size=pareto_max_size,
        )
        self.write_all = write_all_results
        self.compress = compress
        self.results_file = None
        self.packer = None
        if self.write_all:
            filename = os.path.join(results_dir, "all_results.bin")
            self.results_file = open(filename, "ab")
            self.packer = msgpack.Packer(use_bin_type=True)
        self.prev_data = None
        self.counter = 0
        self.scoring_keys = list(scoring_keys)

    def record(self, data: dict) -> None:
        if self.write_all and self.results_file:
            if self.compress:
                if self.prev_data is None or self.counter % 100 == 0:
                    output_data = make_json_serializable(data)
                else:
                    diff = generate_incremental_diff(self.prev_data, data)
                    output_data = make_json_serializable(diff)
                self.counter += 1
                self.prev_data = data
            else:
                output_data = data
            try:
                self.results_file.write(self.packer.pack(output_data))
                self.results_file.flush()
            except Exception as exc:
                logging.error(f"Error writing results: {exc}")
        metrics_block = data.get("metrics", {}) or {}
        violation = metrics_block.get("constraint_violation")
        try:
            updated = self.store.add_entry(data)
        except Exception as exc:
            logging.error(f"ParetoStore error: {exc}")
        else:
            if updated:
                objectives_block = metrics_block.get("objectives", {})
                objective_values = [
                    objectives_block[key]
                    for key in sorted(objectives_block)
                    if objectives_block.get(key) is not None
                ]
                violation_str = (
                    f" | constraint={pbr.round_dynamic(violation, 3)}"
                    if isinstance(violation, (int, float))
                    else ""
                )
                logging.info(
                    "Pareto update | eval=%d | front=%d | objectives=%s%s",
                    self.store.n_iters,
                    len(self.store._front),
                    _format_objectives(objective_values),
                    violation_str,
                )

    def flush(self) -> None:
        self.store.flush_now()

    def close(self) -> None:
        if self.results_file:
            self.results_file.close()


logging.basicConfig(
    format="%(asctime)s %(processName)-12s %(levelname)-8s %(message)s",
    level=logging.INFO,
    datefmt="%Y-%m-%dT%H:%M:%S",
)


TEMPLATE_CONFIG_MODE = "v7"


def _format_objectives(values: Sequence[float]) -> str:
    if isinstance(values, np.ndarray):
        values = values.tolist()
    if not values:
        return "[]"
    return "[" + ", ".join(f"{float(v):.3g}" for v in values) + "]"


# === bounds helpers =========================================================

Bound = Tuple[float, float]  # (low, high)


def enforce_bounds(
    values: Sequence[float], bounds: Sequence[Bound], sig_digits: int = None
) -> List[float]:
    """
    Clamp each value to its corresponding [low, high] interval.
    Also round to significant digits (optional).

    Args:
        values : iterable of floats (length == len(bounds))
        bounds : iterable of (low, high) pairs
        sig_digits: int

    Returns
        List[float]  – clamped copy (original is *not* modified)
    """
    assert len(values) == len(bounds), "values/bounds length mismatch"
    rounded = values if sig_digits is None else round_floats(values, sig_digits)
    return [high if v > high else low if v < low else v for v, (low, high) in zip(rounded, bounds)]


def extract_bounds_tuple_list_from_config(config) -> [Bound]:
    """
    extracts list of tuples (low, high) which are lower and upper bounds for bot parameters.
    also sets all bounds to (low, low) if pside is not enabled.
    """

    def extract_bound_vals(key, val) -> tuple:
        if isinstance(val, (float, int)):
            return (val, val)
        elif isinstance(val, (tuple, list)):
            if len(val) == 1:
                return (val[0], val[0])
            elif len(val) == 2:
                return tuple(sorted([val[0], val[1]]))
        raise Exception(f"malformed bound {key}: {val}")

    template_config = get_template_config()
    keys_ignored = get_bound_keys_ignored()
    bounds = []
    for pside in sorted(template_config["bot"]):
        is_enabled = all(
            [
                extract_bound_vals(k, config["optimize"]["bounds"][k])[1] > 0.0
                for k in [f"{pside}_n_positions", f"{pside}_total_wallet_exposure_limit"]
            ]
        )
        for key in sorted(template_config["bot"][pside]):
            if key in keys_ignored:
                continue
            bound_key = f"{pside}_{key}"
            assert (
                bound_key in config["optimize"]["bounds"]
            ), f"bound {bound_key} missing from optimize.bounds"
            bound_vals = extract_bound_vals(bound_key, config["optimize"]["bounds"][bound_key])
            bounds.append(bound_vals if is_enabled else (bound_vals[0], bound_vals[0]))
    return bounds


def get_bound_keys_ignored():
    return ["enforce_exposure_limit"]


# ============================================================================


def mutPolynomialBoundedWrapper(individual, eta, low, up, indpb):
    """
    A wrapper around DEAP's mutPolynomialBounded function to pre-process
    bounds and handle the case where lower and upper bounds may be equal.

    Args:
        individual: Sequence individual to be mutated.
        eta: Crowding degree of the mutation.
        low: A value or sequence of values that is the lower bound of the search space.
        up: A value or sequence of values that is the upper bound of the search space.
        indpb: Independent probability for each attribute to be mutated.

    Returns:
        A tuple of one individual, mutated with consideration for equal lower and upper bounds.
    """
    # Convert low and up to numpy arrays for easier manipulation
    low_array = np.array(low)
    up_array = np.array(up)

    # Identify dimensions where lower and upper bounds are equal
    equal_bounds_mask = low_array == up_array

    # Temporarily adjust bounds for those dimensions
    # This adjustment is arbitrary and won't affect the outcome since the mutation
    # won't be effective in these dimensions
    temp_low = np.where(equal_bounds_mask, low_array - 1e-6, low_array)
    temp_up = np.where(equal_bounds_mask, up_array + 1e-6, up_array)

    # Call the original mutPolynomialBounded function with the temporarily adjusted bounds
    tools.mutPolynomialBounded(individual, eta, list(temp_low), list(temp_up), indpb)

    # Reset values in dimensions with originally equal bounds to ensure they remain unchanged
    for i, equal in enumerate(equal_bounds_mask):
        if equal:
            individual[i] = low[i]

    return (individual,)


def cxSimulatedBinaryBoundedWrapper(ind1, ind2, eta, low, up):
    """
    A wrapper around DEAP's cxSimulatedBinaryBounded function to pre-process
    bounds and handle the case where lower and upper bounds may be equal.

    Args:
        ind1: The first individual participating in the crossover.
        ind2: The second individual participating in the crossover.
        eta: Crowding degree of the crossover.
        low: A value or sequence of values that is the lower bound of the search space.
        up: A value or sequence of values that is the upper bound of the search space.

    Returns:
        A tuple of two individuals after crossover operation.
    """
    # Convert low and up to numpy arrays for easier manipulation
    low_array = np.array(low)
    up_array = np.array(up)

    # Identify dimensions where lower and upper bounds are equal
    equal_bounds_mask = low_array == up_array

    # Temporarily adjust bounds for those dimensions to prevent division by zero
    # This adjustment is arbitrary and won't affect the outcome since the crossover
    # won't modify these dimensions
    low_array[equal_bounds_mask] -= 1e-6
    up_array[equal_bounds_mask] += 1e-6

    # Call the original cxSimulatedBinaryBounded function with adjusted bounds
    tools.cxSimulatedBinaryBounded(ind1, ind2, eta, list(low_array), list(up_array))

    # Ensure that values in dimensions with originally equal bounds are reset
    # to the bound value (since they should not be modified)
    for i, equal in enumerate(equal_bounds_mask):
        if equal:
            ind1[i] = low[i]
            ind2[i] = low[i]

    return ind1, ind2


def _record_individual_result(individual, evaluator_config, overrides_list, recorder):
    metrics = getattr(individual, "evaluation_metrics", {}) or {}
    suite_metrics = metrics.pop("suite_metrics", None)
    config = individual_to_config(individual, optimizer_overrides, overrides_list, evaluator_config)
    entry = dict(config)
    if suite_metrics is not None:
        entry["suite_metrics"] = suite_metrics
        bt = entry.get("backtest")
        if isinstance(bt, dict):
            bt.pop("coins", None)
    if metrics:
        if "constraint_violation" not in metrics:
            violation = getattr(individual, "constraint_violation", None)
            if violation is not None:
                metrics["constraint_violation"] = violation
        entry["metrics"] = metrics
    entry = strip_config_metadata(entry)
    recorder.record(entry)
    if hasattr(individual, "evaluation_metrics"):
        del individual.evaluation_metrics


def ea_mu_plus_lambda_stream(
    population,
    toolbox,
    mu,
    lambda_,
    cxpb,
    mutpb,
    ngen,
    stats,
    halloffame,
    verbose,
    recorder,
    evaluator_config,
    overrides_list,
    pool,
    duplicate_counter,
    pool_state,
):
    logbook = tools.Logbook()
    logbook.header = "gen", "evals", "min", "max"

    start_time = time.time()
    total_evals = 0

    def evaluate_and_record(individuals):
        nonlocal total_evals
        if not individuals:
            return 0
        logging.debug("Evaluating %d candidates", len(individuals))
        pending = {}
        for idx, ind in enumerate(individuals):
            pending[pool.apply_async(toolbox.evaluate, (ind,))] = idx

        completed = 0
        try:
            while pending:
                ready = [res for res in pending if res.ready()]
                if not ready:
                    time.sleep(0.1)
                    continue
                for res in ready:
                    idx = pending.pop(res)
                    fit_values, penalty, metrics = res.get()
                    ind = individuals[idx]
                    ind.fitness.values = fit_values
                    ind.fitness.constraint_violation = penalty
                    ind.constraint_violation = penalty
                    if metrics and isinstance(metrics, dict):
                        suite = metrics.get("suite_metrics", {}) or {}
                        metric_map = suite.get("metrics", {}) or {}
                        adg_entry = metric_map.get("adg_pnl", {}) or {}
                        prh_entry = metric_map.get("peak_recovery_hours_pnl", {}) or {}
                        logging.debug(
                            "Eval metrics | idx=%d adg_pnl=%s peak_recovery_hours_pnl=%s",
                            idx,
                            adg_entry.get("aggregated"),
                            prh_entry.get("aggregated"),
                        )
                        scenario_labels = suite.get("scenario_labels") or []
                        if not scenario_labels and isinstance(adg_entry, dict):
                            scenario_labels = list((adg_entry.get("scenarios") or {}).keys())
                        for label in scenario_labels:
                            adg_val = (adg_entry.get("scenarios") or {}).get(label)
                            prh_val = (prh_entry.get("scenarios") or {}).get(label)
                            logging.debug(
                                "Eval metrics scenario | idx=%d label=%s adg_pnl=%s peak_recovery_hours_pnl=%s",
                                idx,
                                label,
                                adg_val,
                                prh_val,
                            )
                    if metrics is not None:
                        ind.evaluation_metrics = metrics
                        _record_individual_result(ind, evaluator_config, overrides_list, recorder)
                    elif hasattr(ind, "evaluation_metrics"):
                        delattr(ind, "evaluation_metrics")
                    completed += 1
        except KeyboardInterrupt:
            logging.info("Evaluation interrupted; terminating pending tasks...")
            for res in pending:
                try:
                    res.cancel()
                except Exception:
                    pass
            if not pool_state["terminated"]:
                logging.info("Terminating worker pool immediately due to interrupt...")
                pool.terminate()
                pool_state["terminated"] = True
            raise

        total_evals += completed
        return completed

    dup_prev_total = 0
    dup_prev_resolved = 0
    dup_prev_reused = 0

    def log_generation(gen, nevals, record):
        nonlocal dup_prev_total, dup_prev_resolved, dup_prev_reused
        best = record.get("min") if record else None
        front_size = len(halloffame) if halloffame is not None else 0
        dup_tot = duplicate_counter["total"]
        dup_res = duplicate_counter["resolved"]
        dup_reuse = duplicate_counter["reused"]
        dup_ratio = (dup_tot / total_evals) if total_evals else 0.0
        dup_delta = dup_tot - dup_prev_total
        dup_res_delta = dup_res - dup_prev_resolved
        dup_reuse_delta = dup_reuse - dup_prev_reused
        dup_gen_ratio = (dup_delta / nevals) if nevals else 0.0
        logging.info(
            (
                "Gen %d complete | evals=%d | total=%d | front=%d | best=%s | "
                "dups=%d (resolved=%d reused=%d) | dup_delta=%d (res=%d reuse=%d) | "
                "dup_ratio=%.2f%% | dup_gen=%.2f%% | elapsed=%.1fs"
            ),
            gen,
            nevals,
            total_evals,
            front_size,
            _format_objectives(best),
            dup_tot,
            dup_res,
            dup_reuse,
            dup_delta,
            dup_res_delta,
            dup_reuse_delta,
            dup_ratio * 100.0,
            dup_gen_ratio * 100.0,
            time.time() - start_time,
        )
        dup_prev_total = dup_tot
        dup_prev_resolved = dup_res
        dup_prev_reused = dup_reuse
        if verbose and record:
            logging.debug("Logbook: %s", " ".join(f"{k}={v}" for k, v in record.items()))

    invalid_ind = [ind for ind in population if not ind.fitness.valid]
    if invalid_ind:
        logging.info("Evaluating initial population (%d candidates)...", len(invalid_ind))
    nevals = evaluate_and_record(invalid_ind)

    if halloffame is not None:
        halloffame.update(population)

    record = stats.compile(population) if stats is not None else {}
    logbook.record(gen=0, nevals=nevals, **record)
    log_generation(0, nevals, record)

    if len(population) < 2:
        logging.warning(
            "Population too small for crossover/mutation (size=%d); skipping evolution steps",
            len(population),
        )
        return population, logbook

    for gen in range(1, ngen + 1):
        offspring = algorithms.varOr(population, toolbox, lambda_, cxpb, mutpb)
        invalid_ind = [ind for ind in offspring if not ind.fitness.valid]
        nevals = evaluate_and_record(invalid_ind)

        population[:] = toolbox.select(population + offspring, mu)

        if halloffame is not None:
            halloffame.update(population)

        record = stats.compile(population) if stats is not None else {}
        logbook.record(gen=gen, nevals=nevals, **record)
        log_generation(gen, nevals, record)

    logging.info(
        "Optimization summary | generations=%d | total_evals=%d | front=%d | duration=%.1fs",
        ngen,
        total_evals,
        len(halloffame) if halloffame is not None else 0,
        time.time() - start_time,
    )
    return population, logbook


def individual_to_config(individual, optimizer_overrides, overrides_list, template):
    """
    assume individual is already bound enforced (or will be after)
    """
    keys_ignored = get_bound_keys_ignored()
    config = deepcopy(template)
    i = 0
    for pside in sorted(config["bot"]):
        for key in sorted(config["bot"][pside]):
            if key in keys_ignored:
                continue
            config["bot"][pside][key] = individual[i]
            i += 1
        config = optimizer_overrides(overrides_list, config, pside)

    return config


def config_to_individual(config, bounds, sig_digits=None):
    keys_ignored = get_bound_keys_ignored()
    return enforce_bounds(
        [
            config["bot"][pside][key]
            for pside in sorted(config["bot"])
            for key in sorted(config["bot"][pside])
            if key not in keys_ignored
        ],
        bounds,
        sig_digits,
    )


def validate_array(arr, name, allow_nan=True):
    if not allow_nan and np.isnan(arr).any():
        raise ValueError(f"{name} contains NaN values")
    if np.isinf(arr).any():
        raise ValueError(f"{name} contains inf values")
    if allow_nan and np.isnan(arr).all():
        raise ValueError(f"{name} is entirely NaN")


class Evaluator:
    def __init__(
        self,
        hlcvs_specs,
        btc_usd_specs,
        msss,
        config,
        seen_hashes=None,
        duplicate_counter=None,
        timestamps=None,
        shared_array_manager: SharedArrayManager | None = None,
    ):
        logging.debug("Initializing Evaluator...")
        self.hlcvs_specs = hlcvs_specs
        self.btc_usd_specs = btc_usd_specs
        self.msss = msss
        self.timestamps = timestamps or {}
        self.exchanges = list(hlcvs_specs.keys())
        self.shared_array_manager = shared_array_manager
        self.shared_hlcvs_np = {}
        self.shared_btc_np = {}
        self._attachments = {"hlcvs": {}, "btc": {}}

        for exchange in self.exchanges:
            logging.debug("Preparing cached parameters for %s...", exchange)
            if self.shared_array_manager is not None:
                self.shared_hlcvs_np[exchange] = self.shared_array_manager.view(
                    self.hlcvs_specs[exchange]
                )
                btc_spec = self.btc_usd_specs.get(exchange)
                if btc_spec is not None:
                    self.shared_btc_np[exchange] = self.shared_array_manager.view(btc_spec)

        self.config = config
        logging.debug("Evaluator initialization complete.")
        logging.info("Evaluator ready | exchanges=%d", len(self.exchanges))
        self.seen_hashes = seen_hashes if seen_hashes is not None else {}
        self.duplicate_counter = duplicate_counter if duplicate_counter is not None else {"count": 0}
        self.bounds = extract_bounds_tuple_list_from_config(self.config)
        self.sig_digits = config.get("optimize", {}).get("round_to_n_significant_digits", 6)

        shared_metric_weights = {
            "positions_held_per_day": 1.0,
            "position_held_hours_mean": 1.0,
            "position_held_hours_max": 1.0,
            "position_held_hours_median": 1.0,
            "position_unchanged_hours_max": 1.0,
            "adg_pnl": -1.0,
            "adg_pnl_w": -1.0,
            "mdg_pnl": -1.0,
            "mdg_pnl_w": -1.0,
            "sharpe_ratio_pnl": -1.0,
            "sharpe_ratio_pnl_w": -1.0,
            "sortino_ratio_pnl": -1.0,
            "sortino_ratio_pnl_w": -1.0,
        }

        currency_metric_weights = {
            "adg": -1.0,
            "adg_per_exposure_long": -1.0,
            "adg_per_exposure_short": -1.0,
            "adg_w": -1.0,
            "adg_w_per_exposure_long": -1.0,
            "adg_w_per_exposure_short": -1.0,
            "calmar_ratio": -1.0,
            "calmar_ratio_w": -1.0,
            "drawdown_worst": 1.0,
            "drawdown_worst_mean_1pct": 1.0,
            "equity_balance_diff_neg_max": 1.0,
            "equity_balance_diff_neg_mean": 1.0,
            "equity_balance_diff_pos_max": 1.0,
            "equity_balance_diff_pos_mean": 1.0,
            "equity_choppiness": 1.0,
            "equity_choppiness_w": 1.0,
            "equity_jerkiness": 1.0,
            "equity_jerkiness_w": 1.0,
            "peak_recovery_hours_equity": 1.0,
            "expected_shortfall_1pct": 1.0,
            "exponential_fit_error": 1.0,
            "exponential_fit_error_w": 1.0,
            "gain": -1.0,
            "gain_per_exposure_long": -1.0,
            "gain_per_exposure_short": -1.0,
            "loss_profit_ratio": 1.0,
            "loss_profit_ratio_w": 1.0,
            "mdg": -1.0,
            "mdg_per_exposure_long": -1.0,
            "mdg_per_exposure_short": -1.0,
            "mdg_w": -1.0,
            "mdg_w_per_exposure_long": -1.0,
            "mdg_w_per_exposure_short": -1.0,
            "omega_ratio": -1.0,
            "omega_ratio_w": -1.0,
<<<<<<< HEAD
=======
            "position_held_hours_max": 1.0,
            "position_held_hours_mean": 1.0,
            "position_held_hours_median": 1.0,
            "position_unchanged_hours_max": 1.0,
            "positions_held_per_day": 1.0,
            "positions_held_per_day_w": 1.0,
>>>>>>> b6976d37
            "sharpe_ratio": -1.0,
            "sharpe_ratio_w": -1.0,
            "sortino_ratio": -1.0,
            "sortino_ratio_w": -1.0,
            "sterling_ratio": -1.0,
            "sterling_ratio_w": -1.0,
            "total_wallet_exposure_max": 1.0,
            "total_wallet_exposure_mean": 1.0,
            "total_wallet_exposure_median": 1.0,
            "volume_pct_per_day_avg": -1.0,
            "volume_pct_per_day_avg_w": -1.0,
            "entry_initial_balance_pct_long": -1.0,
            "entry_initial_balance_pct_short": -1.0,
        }

        self.scoring_weights = {}
        self.scoring_weights.update(shared_metric_weights)

        for metric, weight in currency_metric_weights.items():
            self.scoring_weights[f"{metric}_usd"] = weight
            self.scoring_weights[f"{metric}_btc"] = weight
            self.scoring_weights.setdefault(metric, weight)
            self.scoring_weights.setdefault(f"usd_{metric}", weight)
            self.scoring_weights.setdefault(f"btc_{metric}", weight)

        self.build_limit_checks()

    def _ensure_attached(self, exchange: str) -> None:
        if exchange not in self.shared_hlcvs_np:
            spec = self.hlcvs_specs[exchange]
            attachment = attach_shared_array(spec)
            self._attachments["hlcvs"][exchange] = attachment
            self.shared_hlcvs_np[exchange] = attachment.array
        if exchange not in self.shared_btc_np:
            btc_spec = self.btc_usd_specs.get(exchange)
            if btc_spec is not None:
                attachment = attach_shared_array(btc_spec)
                self._attachments["btc"][exchange] = attachment
                self.shared_btc_np[exchange] = attachment.array

    def perturb_step_digits(self, individual, change_chance=0.5):
        perturbed = []
        for i, val in enumerate(individual):
            if np.random.random() < change_chance:  # x% chance of leaving unchanged
                perturbed.append(val)
                continue
            low, high = self.bounds[i]
            if high == low:
                perturbed.append(val)
                continue

            if val != 0.0:
                exponent = math.floor(math.log10(abs(val))) - (self.sig_digits - 1)
                step = 10**exponent
            else:
                step = (high - low) * 10 ** -(self.sig_digits - 1)

            direction = np.random.choice([-1.0, 1.0])
            perturbed.append(pbr.round_dynamic(val + step * direction, self.sig_digits))

        return perturbed

    def perturb_x_pct(self, individual, magnitude=0.01):
        perturbed = []
        for i, val in enumerate(individual):
            low, high = self.bounds[i]
            if high == low:
                perturbed.append(val)
                continue
            new_val = pbr.round_dynamic(
                val * (1 + np.random.uniform(-magnitude, magnitude)), self.sig_digits
            )
            perturbed.append(new_val)
        return perturbed

    def perturb_random_subset(self, individual, frac=0.2):
        perturbed = individual.copy()
        n = len(individual)
        indices = np.random.choice(n, max(1, int(frac * n)), replace=False)
        for i in indices:
            low, high = self.bounds[i]
            if low != high:
                delta = (high - low) * 0.01
                step = delta * np.random.uniform(-1.0, 1.0)
                perturbed[i] = individual[i] + step
        return perturbed

    def perturb_sample_some(self, individual, frac=0.2):
        perturbed = individual.copy()
        n = len(individual)
        indices = np.random.choice(n, max(1, int(frac * n)), replace=False)
        for i in indices:
            low, high = self.bounds[i]
            if low != high:
                perturbed[i] = np.random.uniform(low, high)
        return perturbed

    def perturb_gaussian(self, individual, scale=0.01):
        perturbed = []
        for i, val in enumerate(individual):
            low, high = self.bounds[i]
            if high == low:
                perturbed.append(val)
                continue
            noise = np.random.normal(0, scale * (high - low))
            perturbed.append(val + noise)
        return perturbed

    def perturb_large_uniform(self, individual):
        perturbed = []
        for i in range(len(individual)):
            low, high = self.bounds[i]
            if low == high:
                perturbed.append(low)
            else:
                perturbed.append(np.random.uniform(low, high))
        return perturbed

    def evaluate(self, individual, overrides_list):
        individual[:] = enforce_bounds(individual, self.bounds, self.sig_digits)
        config = individual_to_config(individual, optimizer_overrides, overrides_list, self.config)
        individual_hash = calc_hash(individual)
        if individual_hash in self.seen_hashes:
            existing_entry = self.seen_hashes[individual_hash]
            existing_score = None
            existing_penalty = 0.0
            if existing_entry is not None:
                existing_score, existing_penalty = existing_entry
            self.duplicate_counter["total"] += 1
            perturbation_funcs = [
                self.perturb_x_pct,
                self.perturb_step_digits,
                self.perturb_gaussian,
                self.perturb_random_subset,
                self.perturb_sample_some,
                self.perturb_large_uniform,
            ]
            for perturb_fn in perturbation_funcs:
                perturbed = perturb_fn(individual)
                perturbed = enforce_bounds(perturbed, self.bounds, self.sig_digits)
                new_hash = calc_hash(perturbed)
                if new_hash not in self.seen_hashes:
                    individual[:] = perturbed
                    self.seen_hashes[new_hash] = None
                    config = individual_to_config(
                        perturbed, optimizer_overrides, overrides_list, self.config
                    )
                    self.duplicate_counter["resolved"] += 1
                    break
            else:
                if existing_score is not None:
                    self.duplicate_counter["reused"] += 1
                    return tuple(existing_score), existing_penalty, None
        else:
            self.seen_hashes[individual_hash] = None
        analyses = {}
        for exchange in self.exchanges:
            self._ensure_attached(exchange)
            payload = build_backtest_payload(
                self.shared_hlcvs_np[exchange],
                self.msss[exchange],
                config,
                exchange,
                self.shared_btc_np[exchange],
                self.timestamps.get(exchange),
            )
            fills, equities_array, analysis = execute_backtest(payload, config)
            analyses[exchange] = analysis

            # Explicitly drop large intermediate arrays to keep worker RSS low.
            del fills
            del equities_array
        scenario_metrics = build_scenario_metrics(analyses)
        aggregate_stats = scenario_metrics.get("stats", {})
        flat_stats = flatten_metric_stats(aggregate_stats)
        objectives, total_penalty = self.calc_fitness(flat_stats)
        objectives_map = {f"w_{i}": val for i, val in enumerate(objectives)}
        metrics_payload = {
            "stats": aggregate_stats,
            "objectives": objectives_map,
            "constraint_violation": total_penalty,
        }
        individual.evaluation_metrics = metrics_payload
        actual_hash = calc_hash(individual)
        self.seen_hashes[actual_hash] = (tuple(objectives), total_penalty)
        return tuple(objectives), total_penalty, metrics_payload

    def build_limit_checks(self):
        limits = self.config["optimize"].get("limits", [])
        objective_index_map: Dict[str, List[int]] = {}
        for idx, metric in enumerate(self.config["optimize"].get("scoring", [])):
            objective_index_map.setdefault(metric, []).append(idx)
        self.limit_checks = expand_limit_checks(
            limits,
            self.scoring_weights,
            penalty_weight=1e6,
            objective_index_map=objective_index_map,
        )

    def calc_fitness(self, analyses_combined):
        scoring_keys = self.config["optimize"]["scoring"]
        per_objective_modifier = [0.0] * len(scoring_keys)
        global_modifier = 0.0
        for check in self.limit_checks:
            val = analyses_combined.get(check["metric_key"])
            penalty = compute_limit_violation(check, val)
            if not penalty:
                continue
            targets = check.get("objective_indexes") or []
            if targets:
                for idx in targets:
                    if 0 <= idx < len(per_objective_modifier):
                        per_objective_modifier[idx] += penalty
            else:
                global_modifier += penalty

        total_penalty = global_modifier + sum(per_objective_modifier)
        scores = []
        for idx, sk in enumerate(scoring_keys):
            penalty_total = global_modifier + per_objective_modifier[idx]
            if penalty_total:
                scores.append(penalty_total)
                continue

            parts = sk.split("_")
            candidates = []
            if len(parts) <= 1:
                candidates = [sk]
            else:
                base, rest = parts[0], parts[1:]
                base_candidate = "_".join([base, *rest])
                candidates.append(base_candidate)
                for perm in permutations(rest):
                    candidate = "_".join([base, *perm])
                    candidates.append(candidate)

            extended_candidates = []
            seen = set()
            for candidate in candidates:
                if candidate not in seen:
                    extended_candidates.append(candidate)
                    seen.add(candidate)
                for suffix in ("usd", "btc"):
                    with_suffix = f"{candidate}_{suffix}"
                    if with_suffix not in seen:
                        extended_candidates.append(with_suffix)
                        seen.add(with_suffix)
                    parts_candidate = candidate.split("_")
                    if len(parts_candidate) >= 2:
                        inserted = "_".join(parts_candidate[:-1] + [suffix, parts_candidate[-1]])
                        if inserted not in seen:
                            extended_candidates.append(inserted)
                            seen.add(inserted)

            val = None
            weight = None
            selected_metric = None
            for candidate in extended_candidates:
                metric_key = f"{candidate}_mean"
                if val is None and metric_key in analyses_combined:
                    val = analyses_combined[metric_key]
                    selected_metric = candidate
                if weight is None and candidate in self.scoring_weights:
                    weight = self.scoring_weights[candidate]
                if val is not None and weight is not None:
                    break

            if val is None:
                val = 0
            if weight is None:
                weight = 1.0
            scores.append(val * weight)
        return tuple(scores), total_penalty

    def __del__(self):
        for attachment_map in self._attachments.values():
            for attachment in attachment_map.values():
                attachment.close()

    def __getstate__(self):
        state = self.__dict__.copy()
        state.pop("shared_hlcvs_np", None)
        state.pop("shared_btc_np", None)
        state.pop("_attachments", None)
        state.pop("shared_array_manager", None)
        return state

    def __setstate__(self, state):
        self.__dict__.update(state)
        self.shared_array_manager = None
        self.shared_hlcvs_np = {}
        self.shared_btc_np = {}
        self._attachments = {"hlcvs": {}, "btc": {}}
        for exchange in self.exchanges:
            self._ensure_attached(exchange)


class SuiteEvaluator:
    def __init__(
        self,
        base_evaluator: Evaluator,
        scenario_contexts: List[ScenarioEvalContext],
        aggregate_cfg: Dict[str, Any],
    ) -> None:
        self.base = base_evaluator
        self.contexts = scenario_contexts
        self.aggregate_cfg = aggregate_cfg

    def _ensure_context_attachment(self, ctx: ScenarioEvalContext, exchange: str) -> None:
        if exchange not in ctx.shared_hlcvs_np:
            attachment = attach_shared_array(ctx.hlcvs_specs[exchange])
            ctx.attachments["hlcvs"][exchange] = attachment
            ctx.shared_hlcvs_np[exchange] = attachment.array
        if exchange not in ctx.shared_btc_np and exchange in ctx.btc_usd_specs:
            attachment = attach_shared_array(ctx.btc_usd_specs[exchange])
            ctx.attachments["btc"][exchange] = attachment
            ctx.shared_btc_np[exchange] = attachment.array

    def evaluate(self, individual, overrides_list):
        individual[:] = enforce_bounds(individual, self.base.bounds, self.base.sig_digits)
        config = individual_to_config(
            individual, optimizer_overrides, overrides_list, self.base.config
        )
        individual_hash = calc_hash(individual)
        seen_hashes = self.base.seen_hashes
        duplicate_counter = self.base.duplicate_counter

        if individual_hash in seen_hashes:
            existing_entry = seen_hashes[individual_hash]
            existing_score = None
            existing_penalty = 0.0
            if existing_entry is not None:
                existing_score, existing_penalty = existing_entry
            duplicate_counter["total"] += 1
            perturbation_funcs = [
                self.base.perturb_x_pct,
                self.base.perturb_step_digits,
                self.base.perturb_gaussian,
                self.base.perturb_random_subset,
                self.base.perturb_sample_some,
                self.base.perturb_large_uniform,
            ]
            for perturb_fn in perturbation_funcs:
                perturbed = perturb_fn(individual)
                perturbed = enforce_bounds(perturbed, self.base.bounds, self.base.sig_digits)
                new_hash = calc_hash(perturbed)
                if new_hash not in seen_hashes:
                    individual[:] = perturbed
                    seen_hashes[new_hash] = None
                    config = individual_to_config(
                        perturbed, optimizer_overrides, overrides_list, self.base.config
                    )
                    duplicate_counter["resolved"] += 1
                    break
            else:
                if existing_score is not None:
                    duplicate_counter["reused"] += 1
                    return tuple(existing_score), existing_penalty, None
        else:
            seen_hashes[individual_hash] = None

        scenario_results: List[ScenarioResult] = []

        from tools.iterative_backtester import combine_analyses as combine

        for ctx in self.contexts:
            scenario_config = deepcopy(config)
            scenario_config["backtest"]["start_date"] = ctx.config["backtest"]["start_date"]
            scenario_config["backtest"]["end_date"] = ctx.config["backtest"]["end_date"]
            scenario_config["backtest"]["coins"] = deepcopy(ctx.config["backtest"]["coins"])
            scenario_config["backtest"]["cache_dir"] = deepcopy(
                ctx.config["backtest"].get("cache_dir", {})
            )
            scenario_config.setdefault("live", {})
            scenario_config["live"]["approved_coins"] = deepcopy(
                ctx.config["live"].get("approved_coins", {})
            )
            scenario_config["live"]["ignored_coins"] = deepcopy(
                ctx.config["live"].get("ignored_coins", {})
            )
            logging.debug(
                "Optimizer scenario %s | start=%s end=%s coins=%s",
                ctx.label,
                scenario_config["backtest"].get("start_date"),
                scenario_config["backtest"].get("end_date"),
                list(scenario_config["backtest"]["coins"].keys()),
            )
            if ctx.overrides:
                _apply_config_overrides(scenario_config, ctx.overrides)
            scenario_config["disable_plotting"] = True

            analyses = {}
            for exchange in ctx.exchanges:
                self._ensure_context_attachment(ctx, exchange)
                coin_indices = ctx.coin_indices.get(exchange)
                payload = build_backtest_payload(
                    ctx.shared_hlcvs_np[exchange],
                    ctx.msss[exchange],
                    scenario_config,
                    exchange,
                    ctx.shared_btc_np.get(exchange),
                    ctx.timestamps.get(exchange),
                    coin_indices=coin_indices,
                )
                fills, equities_array, analysis = execute_backtest(payload, scenario_config)
                analyses[exchange] = analysis
                del fills
                del equities_array

            combined_metrics = combine(analyses)
            stats = combined_metrics.get("stats", {})
            logging.debug(
                "Scenario metrics | label=%s adg_pnl=%s peak_recovery_hours_pnl=%s",
                ctx.label,
                stats.get("adg_pnl", {}).get("mean") if isinstance(stats.get("adg_pnl"), dict) else stats.get("adg_pnl"),
                stats.get("peak_recovery_hours_pnl", {}).get("mean")
                if isinstance(stats.get("peak_recovery_hours_pnl"), dict)
                else stats.get("peak_recovery_hours_pnl"),
            )
            scenario_results.append(
                ScenarioResult(
                    scenario=SuiteScenario(
                        label=ctx.label,
                        start_date=None,
                        end_date=None,
                        coins=None,
                        ignored_coins=None,
                    ),
                    per_exchange={},
                    metrics={"stats": combined_metrics.get("stats", {})},
                    elapsed_seconds=0.0,
                    output_path=None,
                )
            )

        aggregate_summary = aggregate_metrics(scenario_results, self.aggregate_cfg)
        suite_payload = build_suite_metrics_payload(scenario_results, aggregate_summary)
        aggregate_stats = aggregate_summary.get("stats", {})

        flat_stats = flatten_metric_stats(aggregate_stats)
        objectives, total_penalty = self.base.calc_fitness(flat_stats)
        objectives_map = {f"w_{i}": val for i, val in enumerate(objectives)}

        metrics_payload = {
            "objectives": objectives_map,
            "suite_metrics": suite_payload,
            "constraint_violation": total_penalty,
        }

        individual.evaluation_metrics = metrics_payload
        actual_hash = calc_hash(individual)
        self.base.seen_hashes[actual_hash] = (tuple(objectives), total_penalty)
        return tuple(objectives), total_penalty, metrics_payload

    def __del__(self):
        for ctx in self.contexts:
            for attachment in ctx.attachments.get("hlcvs", {}).values():
                try:
                    attachment.close()
                except Exception:
                    pass
            for attachment in ctx.attachments.get("btc", {}).values():
                try:
                    attachment.close()
                except Exception:
                    pass


def add_extra_options(parser):
    parser.add_argument(
        "-t",
        "--start",
        type=str,
        required=False,
        dest="starting_configs",
        default=None,
        help="Start with given live configs. Single json file or dir with multiple json files",
    )
    parser.add_argument(
        "-ft",
        "--fine_tune_params",
        "--fine-tune-params",
        type=str,
        default="",
        dest="fine_tune_params",
        help=(
            "Comma-separated optimize bounds keys to tune; other parameters are fixed to their current config values"
        ),
    )


def apply_fine_tune_bounds(
    config: dict,
    fine_tune_params: list[str],
    cli_overridden_bounds: set[str],
) -> None:
    bounds = config.get("optimize", {}).get("bounds", {})
    bot_cfg = config.get("bot", {})
    # First, normalize any CLI overrides such that single values mean fixed bounds
    for key in cli_overridden_bounds:
        if key not in bounds:
            continue
        raw_val = bounds[key]
        if isinstance(raw_val, (list, tuple)):
            if len(raw_val) == 1:
                bounds[key] = [float(raw_val[0]), float(raw_val[0])]
        else:
            try:
                val = float(raw_val)
            except (TypeError, ValueError):
                continue
            bounds[key] = [val, val]

    if not fine_tune_params:
        return

    fine_tune_set = set(fine_tune_params)

    for key in list(bounds.keys()):
        if key in fine_tune_set:
            continue
        try:
            pside, param = key.split("_", 1)
        except ValueError:
            logging.warning(f"fine-tune bounds: unable to parse key '{key}', skipping")
            continue
        side_cfg = bot_cfg.get(pside)
        if not isinstance(side_cfg, dict) or param not in side_cfg:
            logging.warning(
                f"fine-tune bounds: missing bot value for '{key}', leaving bounds unchanged"
            )
            continue
        value = side_cfg[param]
        try:
            value_float = float(value)
            bounds[key] = [value_float, value_float]
        except (TypeError, ValueError):
            bounds[key] = [value, value]

    missing = [key for key in fine_tune_set if key not in bounds]
    if missing:
        logging.warning(
            "fine-tune bounds: requested keys not found in optimize bounds: %s",
            ",".join(sorted(missing)),
        )


def extract_configs(path):
    cfgs = []
    if os.path.exists(path):
        if path.endswith("_all_results.bin"):
            logging.info(f"Skipping {path}")
            return []
        if path.endswith(".json"):
            try:
                cfgs.append(load_config(path, verbose=False))
                return cfgs
            except:
                return []
        if path.endswith("_pareto.txt"):
            with open(path) as f:
                for line in f.readlines():
                    try:
                        cfg = json.loads(line)
                        cfgs.append(format_config(cfg, verbose=False))
                    except Exception as e:
                        logging.error(f"Failed to load starting config {line} {e}")
    return cfgs


def get_starting_configs(starting_configs: str):
    if starting_configs is None:
        return []
    if os.path.isdir(starting_configs):
        return flatten(
            [
                get_starting_configs(os.path.join(starting_configs, f))
                for f in os.listdir(starting_configs)
            ]
        )
    return extract_configs(starting_configs)


def configs_to_individuals(cfgs, bounds, sig_digits=0):
    inds = set()
    for cfg in cfgs:
        try:
            fcfg = format_config(cfg, verbose=False)
            individual = config_to_individual(fcfg, bounds, sig_digits)
            inds.add(tuple(individual))
            # add duplicate of config, but with lowered total wallet exposure limit
            fcfg2 = deepcopy(fcfg)
            for pside in ["long", "short"]:
                value = fcfg2["bot"][pside]["total_wallet_exposure_limit"] * 0.75
                fcfg2["bot"][pside]["total_wallet_exposure_limit"] = value
            individual2 = config_to_individual(fcfg2, bounds, sig_digits)
            inds.add(tuple(individual2))
        except Exception as e:
            logging.error(f"error loading starting config: {e}")
    return list(inds)


async def main():
    parser = argparse.ArgumentParser(prog="optimize", description="run optimizer")
    parser.add_argument(
        "config_path", type=str, default=None, nargs="?", help="path to json passivbot config"
    )
    parser.add_argument(
        "--suite",
        nargs="?",
        const="true",
        default=None,
        type=str2bool,
        metavar="y/n",
        help="Enable or disable optimize.suite (omit to follow config).",
    )
    parser.add_argument(
        "--suite-config",
        type=str,
        default=None,
        help="Optional config file providing optimize.suite overrides.",
    )
    parser.add_argument(
        "--log-level",
        dest="log_level",
        default=None,
        help="Logging verbosity (warning, info, debug, trace or 0-3).",
    )
    template_config = get_template_config()
    del template_config["bot"]
    keep_live_keys = {
        "approved_coins",
        "minimum_coin_age_days",
    }
    for key in sorted(template_config["live"]):
        if key not in keep_live_keys:
            del template_config["live"][key]
    add_arguments_recursively(parser, template_config)
    add_extra_options(parser)
    raw_args = merge_negative_cli_values(sys.argv[1:])
    raw_args = _normalize_optional_bool_flag(raw_args, "--suite")
    args = parser.parse_args(raw_args)
    initial_log_level = resolve_log_level(args.log_level, None, fallback=1)
    configure_logging(debug=initial_log_level)
    if args.config_path is None:
        logging.info(f"loading default template config configs/template.json")
        config = load_config("configs/template.json", verbose=True)
    else:
        logging.info(f"loading config {args.config_path}")
        config = load_config(args.config_path, verbose=True)
    update_config_with_args(config, args, verbose=True)
    config = format_config(config, verbose=False)
    config_logging_value = get_optional_config_value(config, "logging.level", None)
    effective_log_level = resolve_log_level(args.log_level, config_logging_value, fallback=1)
    if effective_log_level != initial_log_level:
        configure_logging(debug=effective_log_level)
    logging.info(
        "Config normalized for optimization | template=%s | scoring=%s",
        TEMPLATE_CONFIG_MODE,
        ",".join(config["optimize"].get("scoring", [])),
    )
    fine_tune_params = (
        [p.strip() for p in (args.fine_tune_params or "").split(",") if p.strip()]
        if getattr(args, "fine_tune_params", "")
        else []
    )
    cli_bounds_overrides = {
        key.split("optimize.bounds.", 1)[1]
        for key, value in vars(args).items()
        if key.startswith("optimize.bounds.") and value is not None
    }
    apply_fine_tune_bounds(config, fine_tune_params, cli_bounds_overrides)
    if fine_tune_params:
        logging.info(
            "Fine-tuning mode active for %s",
            ", ".join(sorted(fine_tune_params)),
        )
    suite_override = None
    if args.suite_config:
        logging.info("loading suite config %s", args.suite_config)
        suite_override = (
            load_config(args.suite_config, verbose=False).get("optimize", {}).get("suite")
        )
        if suite_override is None:
            raise ValueError(f"Suite config {args.suite_config} must define optimize.suite.")
    suite_cfg = extract_optimize_suite_config(config, suite_override)
    if args.suite is not None:
        suite_cfg["enabled"] = bool(args.suite)
    backtest_exchanges = require_config_value(config, "backtest.exchanges")
    await format_approved_ignored_coins(config, backtest_exchanges)
    interrupted = False
    pool = None
    pool_terminated = False
    try:
        array_manager = SharedArrayManager()
        hlcvs_specs = {}
        btc_usd_specs = {}
        msss = {}
        timestamps_dict = {}
        config["backtest"]["coins"] = {}
        aggregate_cfg: Dict[str, Any] = {"default": "mean"}
        scenario_contexts: List[ScenarioEvalContext] = []
        suite_enabled = bool(suite_cfg.get("enabled"))

        if suite_enabled:
            scenario_contexts, aggregate_cfg = await prepare_suite_contexts(
                config,
                suite_cfg,
                shared_array_manager=array_manager,
            )
            if not scenario_contexts:
                raise ValueError("Suite configuration produced no scenarios.")
            logging.info("Optimizer suite enabled with %d scenario(s)", len(scenario_contexts))
            first_ctx = scenario_contexts[0]
            hlcvs_specs = first_ctx.hlcvs_specs
            btc_usd_specs = first_ctx.btc_usd_specs
            msss = first_ctx.msss
            timestamps_dict = first_ctx.timestamps
            config["backtest"]["coins"] = deepcopy(first_ctx.config["backtest"]["coins"])
            backtest_exchanges = sorted({ex for ctx in scenario_contexts for ex in ctx.exchanges})
        else:
            if bool(require_config_value(config, "backtest.combine_ohlcvs")):
                exchange = "combined"
                coins, hlcvs, mss, results_path, cache_dir, btc_usd_prices, _timestamps = (
                    await prepare_hlcvs_mss(config, exchange)
                )
                timestamps_dict[exchange] = _timestamps
                exchange_preference = defaultdict(list)
                for coin in coins:
                    exchange_preference[mss[coin]["exchange"]].append(coin)
                for ex in exchange_preference:
                    logging.info(f"chose {ex} for {','.join(exchange_preference[ex])}")
                config["backtest"]["coins"][exchange] = coins
                msss[exchange] = mss
                validate_array(hlcvs, "hlcvs")
                hlcvs_array = np.ascontiguousarray(hlcvs, dtype=np.float64)
                hlcvs_spec, _ = array_manager.create_from(hlcvs_array)
                hlcvs_specs[exchange] = hlcvs_spec

                btc_usd_array = np.ascontiguousarray(btc_usd_prices, dtype=np.float64)
                validate_array(btc_usd_array, f"btc_usd_data for {exchange}", allow_nan=False)
                btc_usd_spec, _ = array_manager.create_from(btc_usd_array)
                btc_usd_specs[exchange] = btc_usd_spec
                del hlcvs, hlcvs_array, btc_usd_prices, btc_usd_array
            else:
                tasks = {}
                for exchange in backtest_exchanges:
                    tasks[exchange] = asyncio.create_task(prepare_hlcvs_mss(config, exchange))
                for exchange in backtest_exchanges:
                    coins, hlcvs, mss, results_path, cache_dir, btc_usd_prices, _timestamps = (
                        await tasks[exchange]
                    )
                    timestamps_dict[exchange] = _timestamps
                    config["backtest"]["coins"][exchange] = coins
                    msss[exchange] = mss
                    validate_array(hlcvs, "hlcvs")
                    hlcvs_array = np.ascontiguousarray(hlcvs, dtype=np.float64)
                    hlcvs_spec, _ = array_manager.create_from(hlcvs_array)
                    hlcvs_specs[exchange] = hlcvs_spec

                    btc_usd_array = np.ascontiguousarray(btc_usd_prices, dtype=np.float64)
                    validate_array(btc_usd_array, f"btc_usd_data for {exchange}", allow_nan=False)
                    btc_usd_spec, _ = array_manager.create_from(btc_usd_array)
                    btc_usd_specs[exchange] = btc_usd_spec
                    del hlcvs, hlcvs_array, btc_usd_prices, btc_usd_array
        exchanges = backtest_exchanges
        exchanges_fname = (
            "combined"
            if bool(require_config_value(config, "backtest.combine_ohlcvs"))
            else "_".join(exchanges)
        )
        date_fname = ts_to_date(utc_ms())[:19].replace(":", "_")
        coins = sorted(set([x for y in config["backtest"]["coins"].values() for x in y]))
        suite_flag = bool(config.get("optimize", {}).get("suite", {}).get("enabled"))
        if args.suite:
            suite_flag = True
        if suite_flag:
            coins_fname = f"suite_{len(coins)}_coins"
        else:
            coins_fname = "_".join(coins) if len(coins) <= 6 else f"{len(coins)}_coins"
        hash_snippet = uuid4().hex[:8]
        n_days = int(
            round(
                (
                    date_to_ts(require_config_value(config, "backtest.end_date"))
                    - date_to_ts(require_config_value(config, "backtest.start_date"))
                )
                / (1000 * 60 * 60 * 24)
            )
        )
        results_dir = make_get_filepath(
            f"optimize_results/{date_fname}_{exchanges_fname}_{n_days}days_{coins_fname}_{hash_snippet}/"
        )
        os.makedirs(results_dir, exist_ok=True)
        config["results_dir"] = results_dir
        results_filename = os.path.join(results_dir, "all_results.bin")
        config["results_filename"] = results_filename
        overrides_list = config.get("optimize", {}).get("enable_overrides", [])

        # Shared state used by workers for duplicate detection
        manager = multiprocessing.Manager()
        seen_hashes = manager.dict()
        duplicate_counter = manager.dict()
        duplicate_counter["total"] = 0
        duplicate_counter["resolved"] = 0
        duplicate_counter["reused"] = 0

        # Initialize evaluator with shared memory references
        evaluator = Evaluator(
            hlcvs_specs=hlcvs_specs,
            btc_usd_specs=btc_usd_specs,
            msss=msss,
            config=config,
            seen_hashes=seen_hashes,
            duplicate_counter=duplicate_counter,
            timestamps=timestamps_dict,
            shared_array_manager=array_manager,
        )

        if suite_enabled:
            evaluator_for_pool = SuiteEvaluator(evaluator, scenario_contexts, aggregate_cfg)
        else:
            evaluator_for_pool = evaluator

        logging.info(f"Finished initializing evaluator...")
        flush_interval = 60  # or read from your config
        sig_digits = config["optimize"]["round_to_n_significant_digits"]
        pareto_max = config["optimize"].get("pareto_max_size", 300)
        recorder = ResultRecorder(
            results_dir=results_dir,
            sig_digits=sig_digits,
            flush_interval=flush_interval,
            scoring_keys=config["optimize"]["scoring"],
            compress=config["optimize"]["compress_results_file"],
            write_all_results=config["optimize"].get("write_all_results", True),
            pareto_max_size=pareto_max,
        )

        n_objectives = len(config["optimize"]["scoring"])
        if not hasattr(creator, "FitnessMulti"):
            creator.create("FitnessMulti", ConstraintAwareFitness, weights=(-1.0,) * n_objectives)
        else:
            creator.FitnessMulti.weights = (-1.0,) * n_objectives
        if not hasattr(creator, "Individual"):
            creator.create("Individual", list, fitness=creator.FitnessMulti)

        toolbox = base.Toolbox()

        # Define parameter bounds
        bounds = extract_bounds_tuple_list_from_config(config)
        sig_digits = config["optimize"]["round_to_n_significant_digits"]
        crossover_eta = config["optimize"].get("crossover_eta", 20.0)
        mutation_eta = config["optimize"].get("mutation_eta", 20.0)
        mutation_indpb_raw = config["optimize"].get("mutation_indpb", 0.0)
        if isinstance(mutation_indpb_raw, (int, float)) and mutation_indpb_raw > 0.0:
            mutation_indpb = max(0.0, min(1.0, float(mutation_indpb_raw)))
        else:
            mutation_indpb = 1.0 / len(bounds) if bounds else 1.0
        offspring_multiplier = config["optimize"].get("offspring_multiplier", 1.0)
        if not isinstance(offspring_multiplier, (int, float)) or offspring_multiplier <= 0.0:
            offspring_multiplier = 1.0

        # Register attribute generators
        for i, (low, high) in enumerate(bounds):
            toolbox.register(f"attr_{i}", np.random.uniform, low, high)

        # Register genetic operators
        toolbox.register(
            "mate",
            cxSimulatedBinaryBoundedWrapper,
            eta=crossover_eta,
            low=[low for low, high in bounds],
            up=[high for low, high in bounds],
        )
        toolbox.register(
            "mutate",
            mutPolynomialBoundedWrapper,
            eta=mutation_eta,
            low=[low for low, high in bounds],
            up=[high for low, high in bounds],
            indpb=mutation_indpb,
        )
        toolbox.register("select", tools.selNSGA2)
        toolbox.register("evaluate", evaluator_for_pool.evaluate, overrides_list=overrides_list)

        # Parallelization setup
        logging.info(f"Initializing multiprocessing pool. N cpus: {config['optimize']['n_cpus']}")
        pool = multiprocessing.Pool(
            processes=config["optimize"]["n_cpus"],
            initializer=_ignore_sigint_in_worker,
        )
        toolbox.register("map", pool.map)
        logging.info(f"Finished initializing multiprocessing pool.")
        pool_state = {"terminated": False}

        # Create initial population
        logging.info(f"Creating initial population...")

        def _evaluate_initial(individuals):
            if not individuals:
                return 0
            total = len(individuals)
            pending = {}
            for ind in individuals:
                pending[pool.apply_async(toolbox.evaluate, (ind,))] = ind
            completed = 0
            try:
                while pending:
                    ready = [res for res in pending if res.ready()]
                    if not ready:
                        time.sleep(0.05)
                        continue
                    for res in ready:
                        ind = pending.pop(res)
                        fit_values, penalty, metrics = res.get()
                        ind.fitness.values = fit_values
                        ind.fitness.constraint_violation = penalty
                        ind.constraint_violation = penalty
                        if metrics is not None:
                            ind.evaluation_metrics = metrics
                            _record_individual_result(
                                ind,
                                evaluator.config,
                                overrides_list,
                                recorder,
                            )
                        elif hasattr(ind, "evaluation_metrics"):
                            delattr(ind, "evaluation_metrics")
                        completed += 1
                        logging.info("Evaluated %d/%d starting configs", completed, total)
            except KeyboardInterrupt:
                logging.info("Evaluation interrupted; terminating pending starting configs...")
                for res in pending:
                    try:
                        res.cancel()
                    except Exception:
                        pass
                if not pool_state["terminated"]:
                    logging.info("Terminating worker pool immediately due to interrupt...")
                    pool.terminate()
                    pool_state["terminated"] = True
                raise
            return completed

        population_size = config["optimize"]["population_size"]
        starting_configs = get_starting_configs(args.starting_configs)
        if starting_configs:
            logging.info(
                "Loaded %d starting configs before quantization (population size=%d)",
                len(starting_configs),
                population_size,
            )
        else:
            logging.info("No starting configs provided; population will be random-initialized")
        starting_individuals = configs_to_individuals(
            starting_configs,
            bounds,
            sig_digits,
        )

        def _make_random_individual():
            return creator.Individual([np.random.uniform(low, high) for low, high in bounds])

        population = [_make_random_individual() for _ in range(population_size)]
        if starting_individuals:
            evaluated_seeds = [creator.Individual(ind) for ind in starting_individuals]
            eval_count = _evaluate_initial(evaluated_seeds)
            logging.info("Evaluated %d starting configs", eval_count)
            if len(evaluated_seeds) > population_size:
                evaluated_seeds = tools.selNSGA2(evaluated_seeds, population_size)
                logging.info(
                    "Trimmed starting configs to population size via NSGA-II crowding (kept %d)",
                    len(evaluated_seeds),
                )
            for i, ind in enumerate(evaluated_seeds):
                population[i] = creator.Individual(ind)

            remaining = population_size - len(evaluated_seeds)
            seed_pool = evaluated_seeds if evaluated_seeds else []
            if seed_pool and remaining > 0:
                for i in range(len(evaluated_seeds), len(evaluated_seeds) + remaining // 2):
                    population[i] = deepcopy(seed_pool[np.random.choice(range(len(seed_pool)))])
        for i in range(len(population)):
            population[i][:] = enforce_bounds(population[i], bounds, sig_digits)

        logging.info(f"Initial population size: {len(population)}")

        # Set up statistics and hall of fame
        stats = tools.Statistics(lambda ind: ind.fitness.values)
        # stats.register("avg", np.mean, axis=0)
        # stats.register("std", np.std, axis=0)
        stats.register("min", np.min, axis=0)
        stats.register("max", np.max, axis=0)

        logbook = tools.Logbook()
        # logbook.header = "gen", "evals", "std", "min", "avg", "max"
        logbook.header = "gen", "evals", "min", "max"

        hof = tools.ParetoFront()

        # Run the optimization
        logging.info(f"Starting optimize...")
        lambda_size = max(1, int(round(config["optimize"]["population_size"] * offspring_multiplier)))
        population, logbook = ea_mu_plus_lambda_stream(
            population,
            toolbox,
            mu=config["optimize"]["population_size"],
            lambda_=lambda_size,
            cxpb=config["optimize"]["crossover_probability"],
            mutpb=config["optimize"]["mutation_probability"],
            ngen=max(1, int(config["optimize"]["iters"] / len(population))),
            stats=stats,
            halloffame=hof,
            verbose=False,
            recorder=recorder,
            evaluator_config=evaluator.config,
            overrides_list=overrides_list,
            pool=pool,
            duplicate_counter=duplicate_counter,
            pool_state=pool_state,
        )

        logging.info("Optimization complete.")

        pool_terminated = pool_state["terminated"]

    except KeyboardInterrupt:
        interrupted = True
        logging.warning("Keyboard interrupt received; terminating optimization...")
        if "pool" in locals():
            already = pool_state["terminated"] if "pool_state" in locals() else pool_terminated
            if not already:
                logging.info("Terminating worker pool...")
                pool.terminate()
                pool_terminated = True
                if "pool_state" in locals():
                    pool_state["terminated"] = True
    except Exception as e:
        logging.error(f"An error occurred: {e}")
        traceback.print_exc()
    finally:
        if "recorder" in locals():
            try:
                recorder.flush()
            except Exception:
                logging.exception("Failed to flush recorder")
            recorder.close()
        if "pool" in locals() and pool is not None:
            if pool_terminated or interrupted:
                logging.info("Joining terminated worker pool...")
            else:
                logging.info("Closing worker pool...")
                pool.close()
            pool.join()
        if "array_manager" in locals():
            array_manager.cleanup()

        logging.info("Cleanup complete. Exiting.")
        sys.exit(130 if interrupted else 0)


if __name__ == "__main__":
    asyncio.run(main())<|MERGE_RESOLUTION|>--- conflicted
+++ resolved
@@ -712,6 +712,7 @@
 
         shared_metric_weights = {
             "positions_held_per_day": 1.0,
+            "positions_held_per_day_w": 1.0,
             "position_held_hours_mean": 1.0,
             "position_held_hours_max": 1.0,
             "position_held_hours_median": 1.0,
@@ -762,15 +763,6 @@
             "mdg_w_per_exposure_short": -1.0,
             "omega_ratio": -1.0,
             "omega_ratio_w": -1.0,
-<<<<<<< HEAD
-=======
-            "position_held_hours_max": 1.0,
-            "position_held_hours_mean": 1.0,
-            "position_held_hours_median": 1.0,
-            "position_unchanged_hours_max": 1.0,
-            "positions_held_per_day": 1.0,
-            "positions_held_per_day_w": 1.0,
->>>>>>> b6976d37
             "sharpe_ratio": -1.0,
             "sharpe_ratio_w": -1.0,
             "sortino_ratio": -1.0,
