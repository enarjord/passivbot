--- conflicted
+++ resolved
@@ -242,17 +242,8 @@
                 if len(bounds) == 1:
                     bounds = [bounds[0], bounds[0]]
                 config["bot"][pside][key] = min(max(bounds[0], 0.0), bounds[1])
-<<<<<<< HEAD
-        # config["bot"][pside]["close_trailing_threshold_pct"] = max(
-        #    config["bot"][pside]["close_trailing_threshold_pct"],
-        #    config["bot"][pside]["close_trailing_retracement_pct"],
-        # )
-=======
-
         # Call the optimizer overrides
         config = optimizer_overrides(overrides_list, config, pside)
-
->>>>>>> 19deb3c4
     return config
 
 
