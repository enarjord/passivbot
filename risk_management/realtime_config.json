--- conflicted
+++ resolved
@@ -22,10 +22,7 @@
       }
     ]
   },
-<<<<<<< HEAD
-=======
 
->>>>>>> f40ca50b
   "accounts": [
     {
       "name": "Binance Futures",
