{
  "api_keys_file": "../api-keys.json",
  "debug_api_payloads": false,
  "custom_endpoints": {
    "path": "../configs/custom_endpoints.json",
    "autodiscover": false
  },
  "reports_dir": "../risk_reports",
<<<<<<< HEAD
  "grafana": {
    "base_url": "https://grafana.example.com/",
    "default_height": 620,
    "dashboards": [
      {
        "title": "Portfolio overview",
        "url": "d-solo/abc123/portfolio-overview?orgId=1&from=now-7d&to=now&panelId=2&refresh=1m",
        "description": "NAV, profit rate, and drawdown metrics across the portfolio."
      },
      {
        "title": "Exposure & leverage",
        "url": "d-solo/def456/portfolio-exposure?orgId=1&from=now-7d&to=now&panelId=6&refresh=1m",
        "description": "Wallet exposure, leverage ratios, and asset allocation breakdowns."
      }
    ]
  },
=======
>>>>>>> 4730f43f
  "accounts": [
    {
      "name": "Binance Futures",
      "exchange": "binanceusdm",
      "api_key_id": "binance_01",
      "settle_currency": "USDT"
    },
    {
      "name": "OKX Futures",
      "exchange": "okx",
      "api_key_id": "okx_01",
      "settle_currency": "USDT",
      "params": {
        "balance": {"type": "swap"},
        "positions": {"type": "swap"}
      }
    },
    {
      "name": "Bybit USDT Perpetuals",
      "exchange": "bybit",
      "api_key_id": "bybit_01",
      "settle_currency": "USDT",
      "params": {
        "balance": {"type": "swap"},
        "positions": {"type": "swap"}
      }
    }
  ],
  "alert_thresholds": {
    "wallet_exposure_pct": 0.65,
    "position_wallet_exposure_pct": 0.25,
    "max_drawdown_pct": 0.25,
    "loss_threshold_pct": -0.08
  },
  "email": {
    "host": "smtp.example.com",
    "port": 587,
    "username": "alerts@example.com",
    "password": "replace-with-app-password",
    "sender": "alerts@example.com",
    "use_tls": true
  },
  "notification_channels": [
    "email:admin@plezna.com",
    "slack:#passivbot-risk-alerts"
  ],
  "auth": {
    "secret_key": "jhgjhguyg^^554$$67CFCGFDGFd",
    "session_cookie_name": "risk_dashboard_session",
    "users": {
      "admin": "$2b$12$0ZCLkFp6iuhlEFshgPCBz.jhgjhbhb"
    }
  }
}<|MERGE_RESOLUTION|>--- conflicted
+++ resolved
@@ -6,7 +6,6 @@
     "autodiscover": false
   },
   "reports_dir": "../risk_reports",
-<<<<<<< HEAD
   "grafana": {
     "base_url": "https://grafana.example.com/",
     "default_height": 620,
@@ -23,8 +22,7 @@
       }
     ]
   },
-=======
->>>>>>> 4730f43f
+
   "accounts": [
     {
       "name": "Binance Futures",
