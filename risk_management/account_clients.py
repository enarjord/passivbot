"""Account client implementations for the risk management tooling."""

from __future__ import annotations

import abc
import asyncio
import json
import logging
import math
import statistics
import time
from typing import Any, Dict, Iterable, Mapping, MutableMapping, Optional, Sequence

try:  # pragma: no cover - optional dependency in some envs
    import ccxt.async_support as ccxt_async
    from ccxt.base.errors import BaseError
except ModuleNotFoundError:  # pragma: no cover - allow tests without ccxt
    ccxt_async = None  # type: ignore[assignment]

    class BaseError(Exception):
        """Fallback error when ccxt is unavailable."""

        pass

from custom_endpoint_overrides import (
    apply_rest_overrides_to_ccxt,
    resolve_custom_endpoint_override,
)

try:  # pragma: no cover - passivbot is optional when running tests
    from passivbot.utils import load_ccxt_instance, normalize_exchange_name
except (ModuleNotFoundError, ImportError):  # pragma: no cover - allow running without passivbot
    load_ccxt_instance = None  # type: ignore[assignment]

    def normalize_exchange_name(exchange: str) -> str:  # type: ignore[override]
        return exchange


logger = logging.getLogger(__name__)


def _json_default(value: Any) -> Any:
    """Coerce non-serialisable objects into JSON-compatible types."""

    if isinstance(value, (set, frozenset, tuple)):
        return list(value)
    if isinstance(value, bytes):
        try:
            return value.decode("utf-8")
        except UnicodeDecodeError:
            return value.decode("utf-8", errors="replace")
    return str(value)


def _stringify_payload(payload: Any) -> str:
    """Return a JSON string representation for logging purposes."""

    try:
        return json.dumps(payload, ensure_ascii=False, default=_json_default, sort_keys=True)
    except (TypeError, ValueError):  # pragma: no cover - defensive fallback
        return repr(payload)


def _first_float(*values: Any) -> Optional[float]:
    """Return the first value that can be coerced into ``float``."""

    for value in values:
        candidate = value
        if candidate is None:
            continue
        if isinstance(candidate, (list, tuple)) and candidate:
            candidate = candidate[0]
        try:
            return float(candidate)
        except (TypeError, ValueError):
            if isinstance(candidate, str):
                try:
                    return float(candidate.strip())
                except (TypeError, ValueError):
                    continue
            continue
    return None


class AccountClientProtocol(abc.ABC):
    """Abstract interface for realtime account clients."""

    config: "AccountConfig"

    @abc.abstractmethod
    async def fetch(self) -> Dict[str, Any]:
        """Return a mapping with account balance, positions, and metadata."""

    @abc.abstractmethod
    async def close(self) -> None:
        """Close any open network connections."""

    @abc.abstractmethod
    async def kill_switch(self, symbol: Optional[str] = None) -> Dict[str, Any]:
        """Cancel open orders and close positions for the account.

        When ``symbol`` is provided, only orders and positions for that market are
        touched. Otherwise every open position is targeted.
        """


def _set_exchange_field(client: Any, key: str, value: Any, aliases: Sequence[str]) -> None:
    """Assign ``value`` to ``key`` on ``client`` and store aliases when possible."""

    config = getattr(client, "config", None)
    keys = tuple(dict.fromkeys((key, *aliases)))  # preserve order, drop duplicates
    for attr in keys:
        try:
            setattr(client, attr, value)
        except Exception:
            logger.debug("Ignored unsupported credential attribute %s", attr)
        if isinstance(config, MutableMapping):
            try:
                config[attr] = value
            except Exception:
                logger.debug("Failed to persist credential %s in exchange config", attr)


def _format_header_placeholders(
    headers: MutableMapping[str, Any], values: Mapping[str, Any]
) -> Optional[Mapping[str, Any]]:
    """Expand placeholder tokens in ``headers`` using ``values`` as the source."""

    class _DefaultDict(dict):
        def __missing__(self, key: str) -> str:
            return "{" + key + "}"

    alias_map = {
        "apiKey": ("api_key", "key"),
        "secret": ("apiSecret", "secret_key", "secretKey"),
        "password": ("passphrase", "pass_phrase"),
        "uid": ("user_id",),
        "walletAddress": ("wallet_address",),
        "privateKey": ("private_key",),
    }

    substitutions: Dict[str, str] = {}

    for key, value in values.items():
        if isinstance(value, (str, int, float, bool)):
            substitutions[key] = str(value)

    for canonical, aliases in alias_map.items():
        canonical_value = substitutions.get(canonical)
        if canonical_value is None:
            continue
        for alias in aliases:
            substitutions.setdefault(alias, canonical_value)

    formatter = _DefaultDict(substitutions)

    updated = False
    for header_key, header_value in list(headers.items()):
        if isinstance(header_value, str) and "{" in header_value and "}" in header_value:
            try:
                formatted = header_value.format_map(formatter)
            except Exception:  # pragma: no cover - defensive against malformed format strings
                continue
            if formatted != header_value:
                headers[header_key] = formatted
                updated = True

    if updated:
        # ``headers`` may be an exchange-specific structure; normalise to ``dict`` to
        # avoid subtle mutation bugs when ccxt clones the mapping.
        return dict(headers)

    return None


def _apply_credentials(client: Any, credentials: Mapping[str, Any]) -> None:
    """Populate authentication fields on a ccxt client."""

    sensitive_fields = {"apiKey", "secret", "password", "uid", "login", "walletAddress", "privateKey"}
    alias_map = {
        "apiKey": ("api_key", "key"),
        "secret": ("apiSecret", "secret_key", "secretKey"),
        "password": ("passphrase",),
        "uid": (),
        "login": (),
        "walletAddress": ("wallet_address",),
        "privateKey": ("private_key",),
    }

    for key, value in credentials.items():
        if value is None:
            continue
        if key in sensitive_fields:
            aliases = alias_map.get(key, ())
            _set_exchange_field(client, key, value, aliases)
        elif key == "headers" and isinstance(value, Mapping):
            headers = getattr(client, "headers", {}) or {}
            headers.update(value)
            client.headers = headers
        elif key == "options" and isinstance(value, Mapping):
            options = getattr(client, "options", None)
            if isinstance(options, MutableMapping):
                options.update(value)
            else:
                setattr(client, "options", dict(value))
        elif key == "ccxt" and isinstance(value, Mapping):
            # Some configurations expose an explicit ``ccxt`` block mirroring
            # passivbot's "ccxt_config" support. Apply the known keys while
            # falling back to attribute assignment for any extras.
            _apply_credentials(client, value)
        else:
            try:
                setattr(client, key, value)
            except Exception:
                logger.debug("Ignored unsupported credential field %s", key)

    headers = getattr(client, "headers", None)
    if isinstance(headers, MutableMapping):
        formatted = _format_header_placeholders(headers, credentials)
        if formatted is not None:
            client.headers = formatted


def _disable_fetch_currencies(client: Any) -> None:
    """Disable ccxt currency lookups that require authenticated endpoints."""

    options = getattr(client, "options", None)
    if isinstance(options, MutableMapping):
        # ccxt exchanges often respect ``options['fetchCurrencies']`` when deciding
        # whether to hit authenticated endpoints while loading markets.
        options["fetchCurrencies"] = False
        # Suppress any warnings about skipping currency downloads without keys.
        options["warnOnFetchCurrenciesWithoutApiKey"] = False

    has = getattr(client, "has", None)
    if isinstance(has, MutableMapping):
        # Some exchange implementations consult ``has['fetchCurrencies']``
        # instead of the options flag, therefore toggle both to cover either
        # code path.
        has["fetchCurrencies"] = False


def _suppress_open_orders_warning(client: Any) -> None:
    """Prevent ccxt from escalating open-order symbol warnings to exceptions."""

    options = getattr(client, "options", None)
    if isinstance(options, MutableMapping):
        options["warnOnFetchOpenOrdersWithoutSymbol"] = False
    else:
        setattr(client, "options", {"warnOnFetchOpenOrdersWithoutSymbol": False})


def _is_symbol_specific_open_orders_warning(error: BaseError) -> bool:
    """Return ``True`` when ``error`` is the ccxt warning about missing symbols."""

    message = str(error)
    return (
        "fetchOpenOrders() WARNING" in message
        and "without specifying a symbol" in message
        and "warnOnFetchOpenOrdersWithoutSymbol" in message
    )


def _instantiate_ccxt_client(exchange_id: str, credentials: Mapping[str, Any]) -> Any:
    """Instantiate a ccxt async client honoring passivbot customisations when available."""

    normalized = normalize_exchange_name(exchange_id)
    rate_limited = bool(credentials.get("enableRateLimit", True))

    if load_ccxt_instance is not None:
        client = load_ccxt_instance(normalized, enable_rate_limit=rate_limited)
        _apply_credentials(client, credentials)
        _disable_fetch_currencies(client)
        _suppress_open_orders_warning(client)
        override = resolve_custom_endpoint_override(normalized)
        apply_rest_overrides_to_ccxt(client, override)
        return client

    if ccxt_async is None:
        raise RuntimeError(
            "ccxt is required to create realtime exchange clients. Install it via 'pip install ccxt'."
        )

    try:
        exchange_class = getattr(ccxt_async, normalized)
    except AttributeError as exc:  # pragma: no cover - configuration error
        raise ValueError(f"Exchange '{exchange_id}' is not supported by ccxt.") from exc

    params: MutableMapping[str, Any] = dict(credentials)
    params.setdefault("enableRateLimit", rate_limited)
    client = exchange_class(params)
    _apply_credentials(client, credentials)
    _disable_fetch_currencies(client)
    _suppress_open_orders_warning(client)
    override = resolve_custom_endpoint_override(normalized)
    apply_rest_overrides_to_ccxt(client, override)
    return client


class CCXTAccountClient(AccountClientProtocol):
    """Realtime account client backed by ccxt asynchronous exchanges."""

    def __init__(self, config: "AccountConfig") -> None:
        from .configuration import AccountConfig  # lazy import to avoid cycle

        if not isinstance(config, AccountConfig):  # pragma: no cover - defensive
            raise TypeError("config must be an AccountConfig instance")

        self.config = config
        credentials = dict(config.credentials)
        credentials.setdefault("enableRateLimit", True)
        self.client = _instantiate_ccxt_client(config.exchange, credentials)
        self._balance_params = dict(config.params.get("balance", {}))
        self._positions_params = dict(config.params.get("positions", {}))
        self._orders_params = dict(config.params.get("orders", {}))
        self._close_params = dict(config.params.get("close", {}))
        self._markets_loaded: Optional[asyncio.Lock] = None
        self._debug_api_payloads = bool(config.debug_api_payloads)

    def _refresh_open_order_preferences(self) -> None:
        """Re-apply exchange options that silence noisy open-order warnings."""

        try:
            _suppress_open_orders_warning(self.client)
        except Exception:  # pragma: no cover - defensive
            logger.debug(
                "Failed to update open-order warning preference for %s", self.config.name
            )

    def _log_exchange_payload(
        self, operation: str, payload: Any, params: Optional[Mapping[str, Any]]
    ) -> None:
        if not self._debug_api_payloads:
            return
        params_repr = _stringify_payload(params or {}) if params else "{}"
        payload_repr = _stringify_payload(payload)
        logger.debug(
            "[%s] %s response params=%s payload=%s",
            self.config.name,
            operation,
            params_repr,
            payload_repr,
        )

    async def _ensure_markets(self) -> None:
        lock = self._markets_loaded
        if lock is None:
            lock = asyncio.Lock()
            self._markets_loaded = lock
        async with lock:
            if getattr(self.client, "markets", None):
                return
            await self.client.load_markets()

    async def fetch(self) -> Dict[str, Any]:
        await self._ensure_markets()
        balance_raw = await self.client.fetch_balance(params=self._balance_params)
        self._log_exchange_payload("fetch_balance", balance_raw, self._balance_params)
        from .realtime import (  # circular safe import
            _extract_balance,
            _parse_order,
            _parse_position,
        )

        balance_value = _extract_balance(balance_raw, self.config.settle_currency)
        positions_raw: Iterable[Mapping[str, Any]] = []
        positions: list[Dict[str, Any]] = []
        if hasattr(self.client, "fetch_positions"):
            try:
                positions_raw = await self.client.fetch_positions(params=self._positions_params)
                self._log_exchange_payload(
                    "fetch_positions", positions_raw, self._positions_params
                )
            except BaseError as exc:
                logger.warning(
                    "Failed to fetch positions for %s: %s", self.config.name, exc, exc_info=True
                )
                if self._debug_api_payloads:
                    logger.debug(
                        "[%s] fetch_positions params=%s raised=%s",
                        self.config.name,
                        _stringify_payload(self._positions_params),
                        exc,
                    )
        for position_raw in positions_raw or []:
            parsed = _parse_position(position_raw, balance_value)
            if parsed is not None:
                positions.append(parsed)
        if positions:
            symbols = [position.get("symbol") for position in positions if position.get("symbol")]
            symbol_metrics = await self._collect_symbol_metrics(symbols)
            for position in positions:
                symbol = position.get("symbol")
                if not symbol:
                    continue
                metrics = symbol_metrics.get(symbol)
                if metrics:
                    position.update(metrics)
        if not hasattr(self.client, "fetch_positions") and self._debug_api_payloads:
            logger.debug(
                "[%s] fetch_positions not available on exchange client", self.config.name
            )

        open_orders: list[Dict[str, Any]] = []
        if hasattr(self.client, "fetch_open_orders"):
            try:
                self._refresh_open_order_preferences()
                raw_orders: Optional[Iterable[Mapping[str, Any]]] = None
                if self.config.symbols:
                    combined: list[Mapping[str, Any]] = []
                    for symbol in self.config.symbols:
                        params = dict(self._orders_params)
                        raw = await self.client.fetch_open_orders(symbol, params=params)
                        self._log_exchange_payload(
                            "fetch_open_orders",
                            raw,
                            {**params, "symbol": symbol},
                        )
                        if raw:
                            combined.extend(raw)
                    raw_orders = combined
                else:
                    raw_orders = await self.client.fetch_open_orders(params=self._orders_params)
                    self._log_exchange_payload(
                        "fetch_open_orders", raw_orders, self._orders_params
                    )
                for order_raw in raw_orders or []:
                    parsed_order = _parse_order(order_raw)
                    if parsed_order is not None:
                        open_orders.append(parsed_order)
            except BaseError as exc:
                if _is_symbol_specific_open_orders_warning(exc):
                    logger.info(
                        "Exchange %s requires a symbol when fetching open orders; skipping.",
                        self.config.name,
                    )
                else:
                    logger.warning(
                        "Failed to fetch open orders for %s: %s",
                        self.config.name,
                        exc,
                        exc_info=True,
                    )
                if self._debug_api_payloads:
                    logger.debug(
                        "[%s] fetch_open_orders params=%s raised=%s",
                        self.config.name,
                        _stringify_payload(self._orders_params),
                        exc,
                    )
        elif self._debug_api_payloads:
            logger.debug(
                "[%s] fetch_open_orders not available on exchange client", self.config.name
            )

        return {
            "name": self.config.name,
            "balance": balance_value,
            "positions": positions,
            "open_orders": open_orders,
        }

    async def close(self) -> None:
        await self.client.close()

    async def _collect_symbol_metrics(
        self, symbols: Iterable[str]
    ) -> Dict[str, Dict[str, Dict[str, float]]]:
        unique_symbols = [symbol for symbol in dict.fromkeys(symbols) if symbol]
        if not unique_symbols:
            return {}
        results: Dict[str, Dict[str, Dict[str, float]]] = {}
        tasks = [self._fetch_symbol_metrics(symbol) for symbol in unique_symbols]
        responses = await asyncio.gather(*tasks, return_exceptions=True)
        for symbol, response in zip(unique_symbols, responses):
            if isinstance(response, Exception):
                logger.debug(
                    "[%s] Failed to compute metrics for %s: %s",
                    self.config.name,
                    symbol,
                    response,
                    exc_info=True,
                )
                continue
            if response:
                results[symbol] = response
        return results

    async def _fetch_symbol_metrics(self, symbol: str) -> Dict[str, Dict[str, float]]:
        metrics: Dict[str, Dict[str, float]] = {}
        volatility = await self._fetch_symbol_volatility(symbol)
        if volatility:
            metrics["volatility"] = volatility
        funding = await self._fetch_symbol_funding(symbol)
        if funding:
            metrics["funding_rates"] = funding
        return metrics

    async def _fetch_symbol_volatility(self, symbol: str) -> Optional[Dict[str, float]]:
        if not hasattr(self.client, "fetch_ohlcv"):
            return None
        try:
            candles = await self.client.fetch_ohlcv(
                symbol, timeframe="1h", limit=200, params=self._positions_params
            )
        except BaseError as exc:
            logger.debug(
                "[%s] fetch_ohlcv failed for %s: %s",
                self.config.name,
                symbol,
                exc,
                exc_info=True,
            )
            return None
        if not candles or len(candles) < 2:
            return None
        closes: list[float] = []
        for candle in candles:
            price = _first_float(candle[4] if len(candle) > 4 else None)
            if price is None or price <= 0:
                continue
            closes.append(price)
        if len(closes) < 2:
            return None
        returns: list[float] = []
        for previous, current in zip(closes, closes[1:]):
            if previous <= 0 or current <= 0:
                continue
            returns.append(math.log(current / previous))
        if len(returns) < 2:
            return None
        windows = {"4h": 4, "24h": 24, "3d": 72, "7d": 168}
        volatilities: Dict[str, float] = {}
        for key, length in windows.items():
            if len(returns) < length:
                continue
            window = returns[-length:]
            if len(window) < 2:
                continue
            std_dev = statistics.pstdev(window)
            if std_dev is None:
                continue
            volatilities[key] = float(std_dev * math.sqrt(length))
        return volatilities or None

    async def _fetch_symbol_funding(self, symbol: str) -> Optional[Dict[str, float]]:
        if not hasattr(self.client, "fetch_funding_rate_history"):
            return None
        now_ms = int(time.time() * 1000)
        try:
            history = await self.client.fetch_funding_rate_history(
                symbol, limit=200, params=self._positions_params
            )
        except BaseError as exc:
            logger.debug(
                "[%s] fetch_funding_rate_history failed for %s: %s",
                self.config.name,
                symbol,
                exc,
                exc_info=True,
            )
            return None
        if not history:
            return None

        def _extract_rate(entry: Mapping[str, Any]) -> Optional[float]:
            rate = entry.get("fundingRate") or entry.get("funding_rate") or entry.get("rate")
            if rate is None and isinstance(entry.get("info"), Mapping):
                info = entry["info"]
                rate = (
                    info.get("fundingRate")
                    or info.get("funding_rate")
                    or info.get("rate")
                    or info.get("lastFundingRate")
                )
            return _first_float(rate)

        def _extract_timestamp(entry: Mapping[str, Any]) -> Optional[int]:
            ts = entry.get("timestamp") or entry.get("datetime")
            ts_value = None
            if isinstance(ts, (int, float)):
                ts_value = int(ts)
            elif isinstance(ts, str):
                try:
                    ts_value = int(ts)
                except ValueError:
                    ts_value = None
            if ts_value is None and isinstance(entry.get("info"), Mapping):
                raw = entry["info"].get("timestamp") or entry["info"].get("time")
                if isinstance(raw, (int, float)):
                    ts_value = int(raw)
            return ts_value

        windows = {
            "4h": 4 * 60 * 60 * 1000,
            "24h": 24 * 60 * 60 * 1000,
            "3d": 3 * 24 * 60 * 60 * 1000,
            "7d": 7 * 24 * 60 * 60 * 1000,
        }
        aggregated: Dict[str, list[float]] = {key: [] for key in windows}
        for entry in history:
            timestamp = _extract_timestamp(entry)
            rate = _extract_rate(entry)
            if timestamp is None or rate is None:
                continue
            for key, window in windows.items():
                if timestamp >= now_ms - window:
                    aggregated[key].append(rate)
        results: Dict[str, float] = {}
        for key, values in aggregated.items():
            if not values:
                continue
            try:
                results[key] = float(statistics.mean(values))
            except statistics.StatisticsError:
                continue
        return results or None

    async def kill_switch(self, symbol: Optional[str] = None) -> Dict[str, Any]:
        await self._ensure_markets()
        scope = f" for {symbol}" if symbol else ""
        logger.info("[%s] Executing kill switch%s", self.config.name, scope)
        summary: Dict[str, Any] = {
            "cancelled_orders": [],
            "failed_order_cancellations": [],
            "closed_positions": [],
            "failed_position_closures": [],
        }
        await self._cancel_open_orders(summary, symbol)
        await self._close_positions(summary, symbol)
        failures = len(summary["failed_order_cancellations"]) + len(summary["failed_position_closures"])
        logger.info(
            "[%s] Kill switch completed: cancelled_orders=%d closed_positions=%d failures=%d",
            self.config.name,
            len(summary["cancelled_orders"]),
            len(summary["closed_positions"]),
            failures,
        )
        if failures:
            logger.debug("[%s] Kill switch details: %s", self.config.name, _stringify_payload(summary))
        return summary

    async def _cancel_open_orders(
        self, summary: Dict[str, Any], symbol_filter: Optional[str]
    ) -> None:
        if hasattr(self.client, "cancel_all_orders"):
            try:
                if symbol_filter:
                    await self.client.cancel_all_orders(
                        symbol_filter, params=self._orders_params
                    )
                    summary["cancelled_orders"].append({"symbol": symbol_filter})
                elif self.config.symbols:
                    for symbol in self.config.symbols:
                        await self.client.cancel_all_orders(symbol, params=self._orders_params)
                        summary["cancelled_orders"].append({"symbol": symbol})
                else:
                    await self.client.cancel_all_orders(params=self._orders_params)
                    summary["cancelled_orders"].append({"symbol": None})
                return
            except BaseError as exc:
                logger.warning(
                    "cancel_all_orders failed for %s: %s", self.config.name, exc, exc_info=True
                )
                summary["failed_order_cancellations"].append(
                    {"error": str(exc), "method": "cancel_all_orders"}
                )

        if not hasattr(self.client, "fetch_open_orders"):
            return

        try:
            self._refresh_open_order_preferences()
            if symbol_filter:
                symbols = [symbol_filter]
            else:
                symbols = self.config.symbols or [None]
            for symbol in symbols:
                params = dict(self._orders_params)
                orders = await self.client.fetch_open_orders(symbol, params=params)
                for order in orders or []:
                    order_id = order.get("id") or order.get("clientOrderId")
                    if not order_id:
                        continue
                    try:
                        if symbol:
                            await self.client.cancel_order(order_id, symbol, params=params)
                        else:
                            await self.client.cancel_order(order_id, params=params)
                        summary["cancelled_orders"].append(
                            {"symbol": symbol or order.get("symbol"), "order_id": order_id}
                        )
                    except BaseError as exc:
                        logger.warning(
                            "Failed to cancel order %s on %s: %s",
                            order_id,
                            self.config.name,
                            exc,
                            exc_info=True,
                        )
                        summary["failed_order_cancellations"].append(
                            {
                                "symbol": symbol or order.get("symbol"),
                                "order_id": order_id,
                                "error": str(exc),
                            }
                        )
        except BaseError as exc:
            if _is_symbol_specific_open_orders_warning(exc):
                logger.info(
                    "Exchange %s requires a symbol when cancelling open orders; skipping.",
                    self.config.name,
                )
            else:
                logger.warning(
                    "Failed to enumerate open orders for %s: %s",
                    self.config.name,
                    exc,
                    exc_info=True,
                )

    async def _close_positions(
        self, summary: Dict[str, Any], symbol_filter: Optional[str]
    ) -> None:
        if not hasattr(self.client, "fetch_positions"):
            return

        try:
            positions = await self.client.fetch_positions(params=self._positions_params)
        except BaseError as exc:
            logger.warning(
                "Failed to fetch positions for kill switch on %s: %s",
                self.config.name,
                exc,
                exc_info=True,
            )
            summary["failed_position_closures"].append({"error": str(exc)})
            return

        orderbook_cache: Dict[str, Dict[str, float]] = {}
        for position in positions or []:
            size = position.get("contracts") or position.get("size") or position.get("amount")
            symbol = position.get("symbol") or position.get("id")
            if not symbol:
                continue
            if symbol_filter and symbol != symbol_filter:
                continue
            try:
                qty = abs(float(size))
            except (TypeError, ValueError):
                continue
            if qty == 0:
                continue
            side = "sell" if float(size) > 0 else "buy"
            params = dict(self._close_params)
<<<<<<< HEAD
=======
            params.setdefault("reduceOnly", True)
>>>>>>> 815e7fa9
            position_side: Optional[str] = None
            info = position.get("info")
            if isinstance(info, Mapping):
                raw_position_side = info.get("positionSide") or info.get("position_side")
                if isinstance(raw_position_side, str):
                    normalized = raw_position_side.upper()
                    if normalized in {"LONG", "SHORT", "BOTH"}:
                        position_side = normalized
            if position_side is None:
                raw_position_side = position.get("positionSide") or position.get("position_side")
                if isinstance(raw_position_side, str):
                    normalized = raw_position_side.upper()
                    if normalized in {"LONG", "SHORT", "BOTH"}:
                        position_side = normalized
            if position_side and "positionSide" not in params:
                params["positionSide"] = position_side
<<<<<<< HEAD
            if position_side in {"LONG", "SHORT"}:
                params.pop("reduceOnly", None)
                params.pop("reduceonly", None)
            elif "reduceOnly" not in params and "reduceonly" not in params:
                params["reduceOnly"] = True
=======
>>>>>>> 815e7fa9
            mark_price = _first_float(
                position.get("markPrice"),
                position.get("mark_price"),
                position.get("last"),
                position.get("info", {}).get("markPrice")
                if isinstance(position.get("info"), Mapping)
                else None,
                position.get("info", {}).get("lastPrice")
                if isinstance(position.get("info"), Mapping)
                else None,
                position.get("entryPrice"),
                position.get("entry_price"),
            )
            try:
                price = await self._determine_exit_price(symbol, side, orderbook_cache, mark_price)
                if price is None:
                    raise RuntimeError("Unable to determine exit price for limit kill switch order")
                await self.client.create_order(symbol, "limit", side, qty, price, params=params)
                summary["closed_positions"].append(
                    {"symbol": symbol, "side": side, "amount": qty, "price": price}
                )
            except BaseError as exc:
                logger.warning(
                    "Failed to close position %s on %s: %s",
                    symbol,
                    self.config.name,
                    exc,
                    exc_info=True,
                )
                summary["failed_position_closures"].append(
                    {"symbol": symbol, "side": side, "amount": qty, "error": str(exc)}
                )
            except RuntimeError as exc:
                logger.warning("Kill switch skipped %s: %s", symbol, exc, exc_info=True)
                summary["failed_position_closures"].append(
                    {"symbol": symbol, "side": side, "amount": qty, "error": str(exc)}
                )

    async def _determine_exit_price(
        self,
        symbol: str,
        side: str,
        cache: Dict[str, Dict[str, float]],
        fallback: Optional[float],
    ) -> Optional[float]:
        key = side.lower()
        prices = cache.setdefault(symbol, {})
        if not prices:
            best = await self._fetch_best_prices(symbol)
            if best:
                prices.update(best)
        price = prices.get(key)
        if price is not None:
            return price
        if fallback is not None:
            return fallback
        ticker_prices = await self._fetch_ticker_prices(symbol)
        if ticker_prices:
            prices.update(ticker_prices)
            price = prices.get(key)
            if price is not None:
                return price
        return fallback

    async def _fetch_best_prices(self, symbol: str) -> Optional[Dict[str, float]]:
        if not hasattr(self.client, "fetch_order_book"):
            return None
        try:
            order_book = await self.client.fetch_order_book(symbol)
        except BaseError as exc:
            logger.debug(
                "[%s] fetch_order_book failed for %s: %s",
                self.config.name,
                symbol,
                exc,
                exc_info=True,
            )
            return None
        bids = order_book.get("bids") if isinstance(order_book, Mapping) else None
        asks = order_book.get("asks") if isinstance(order_book, Mapping) else None
        best: Dict[str, float] = {}
        bid_price = _first_float(bids[0][0]) if bids else None
        ask_price = _first_float(asks[0][0]) if asks else None
        if bid_price is not None:
            best["sell"] = bid_price
        if ask_price is not None:
            best["buy"] = ask_price
        return best or None

    async def _fetch_ticker_prices(self, symbol: str) -> Optional[Dict[str, float]]:
        if not hasattr(self.client, "fetch_ticker"):
            return None
        try:
            ticker = await self.client.fetch_ticker(symbol)
        except BaseError as exc:
            logger.debug(
                "[%s] fetch_ticker failed for %s: %s",
                self.config.name,
                symbol,
                exc,
                exc_info=True,
            )
            return None

        info = ticker.get("info") if isinstance(ticker, Mapping) else None
        info_mapping = info if isinstance(info, Mapping) else {}

        bid = _first_float(
            ticker.get("bid"),
            ticker.get("bestBid"),
            info_mapping.get("bid"),
            info_mapping.get("bidPrice"),
            info_mapping.get("bestBid"),
            info_mapping.get("bestBidPrice"),
        )
        ask = _first_float(
            ticker.get("ask"),
            ticker.get("bestAsk"),
            info_mapping.get("ask"),
            info_mapping.get("askPrice"),
            info_mapping.get("bestAsk"),
            info_mapping.get("bestAskPrice"),
        )
        last = _first_float(ticker.get("last"), info_mapping.get("last"), info_mapping.get("lastPrice"))

        prices: Dict[str, float] = {}
        if bid is not None:
            prices["sell"] = bid
        if ask is not None:
            prices["buy"] = ask
        if not prices and last is not None:
            prices["sell"] = prices["buy"] = last
        return prices or None


__all__ = [
    "AccountClientProtocol",
    "CCXTAccountClient",
]<|MERGE_RESOLUTION|>--- conflicted
+++ resolved
@@ -753,10 +753,9 @@
                 continue
             side = "sell" if float(size) > 0 else "buy"
             params = dict(self._close_params)
-<<<<<<< HEAD
-=======
+
             params.setdefault("reduceOnly", True)
->>>>>>> 815e7fa9
+
             position_side: Optional[str] = None
             info = position.get("info")
             if isinstance(info, Mapping):
@@ -773,14 +772,13 @@
                         position_side = normalized
             if position_side and "positionSide" not in params:
                 params["positionSide"] = position_side
-<<<<<<< HEAD
+
             if position_side in {"LONG", "SHORT"}:
                 params.pop("reduceOnly", None)
                 params.pop("reduceonly", None)
             elif "reduceOnly" not in params and "reduceonly" not in params:
                 params["reduceOnly"] = True
-=======
->>>>>>> 815e7fa9
+
             mark_price = _first_float(
                 position.get("markPrice"),
                 position.get("mark_price"),
