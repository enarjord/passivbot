"""Command line entry point for the risk management web dashboard."""

from __future__ import annotations

import argparse
import copy
import importlib
import logging
from pathlib import Path

import uvicorn

from .configuration import CustomEndpointSettings, load_realtime_config


def _determine_uvicorn_logging(config) -> tuple[dict | None, str]:
    """Return logging configuration overrides for uvicorn."""

    debug_requested = config.debug_api_payloads or any(
        account.debug_api_payloads for account in getattr(config, "accounts", [])
    )
    if not debug_requested:
        return None, "info"
    try:
        uvicorn_config = importlib.import_module("uvicorn.config")
    except ModuleNotFoundError:  # pragma: no cover - uvicorn not importable in tests
        return None, "debug"
    LOGGING_CONFIG = getattr(uvicorn_config, "LOGGING_CONFIG", None)
    if LOGGING_CONFIG is None:  # pragma: no cover - unexpected configuration shape
        return None, "debug"

    log_config = copy.deepcopy(LOGGING_CONFIG)
    loggers = log_config.setdefault("loggers", {})
    root_logger = loggers.setdefault("", {"handlers": ["default"], "level": "INFO"})
    root_logger["level"] = "DEBUG"

    risk_logger = loggers.setdefault(
        "risk_management", {"handlers": ["default"], "level": "INFO", "propagate": False}
    )
    if not risk_logger.get("handlers"):
        risk_logger["handlers"] = ["default"]
    risk_logger["level"] = "DEBUG"
    risk_logger.setdefault("propagate", False)

    # Make sure the namespace used by our modules inherits the debug level as well.
    risk_root = loggers.setdefault(
        "risk_management.realtime", {"handlers": ["default"], "level": "INFO", "propagate": False}
    )
    risk_root["level"] = "DEBUG"
    risk_root.setdefault("propagate", False)

    return log_config, "debug"


def main(argv: list[str] | None = None) -> None:
    parser = argparse.ArgumentParser(description="Launch the risk dashboard web UI")
    parser.add_argument("--config", type=Path, required=True, help="Path to the realtime configuration file")
    parser.add_argument("--host", default="0.0.0.0", help="Host address for the web server")
    parser.add_argument("--port", type=int, default=8000, help="Port for the web server")
    parser.add_argument(
        "--custom-endpoints",
        help=(
            "Override custom endpoint behaviour. Provide a JSON file path to reuse the same "
            "proxy configuration as the trading system, 'auto' to enable auto-discovery, or "
            "'none' to disable overrides."
        ),
    )
    parser.add_argument("--reload", action="store_true", help="Enable autoreload (development only)")
    parser.add_argument("--ssl-certfile", type=Path, help="Path to the TLS certificate file")
    parser.add_argument("--ssl-keyfile", type=Path, help="Path to the TLS private key file")
    parser.add_argument(
        "--ssl-keyfile-password",
        help="Password used to decrypt the TLS private key, if required",
    )
    args = parser.parse_args(argv)

    config = load_realtime_config(args.config)
    log_config, log_level = _determine_uvicorn_logging(config)
    from .web import create_app  # imported lazily to avoid heavy dependencies at import time
    override = args.custom_endpoints
    if override is not None:
        override_normalized = override.strip()
        if not override_normalized:
            config.custom_endpoints = None
        else:
            lowered = override_normalized.lower()
            if lowered in {"none", "off", "disable"}:
                config.custom_endpoints = CustomEndpointSettings(path=None, autodiscover=False)
            elif lowered in {"auto", "autodiscover", "default"}:
                config.custom_endpoints = CustomEndpointSettings(path=None, autodiscover=True)
            else:
                config.custom_endpoints = CustomEndpointSettings(
                    path=override_normalized,
                    autodiscover=False,
                )
    if bool(args.ssl_certfile) ^ bool(args.ssl_keyfile):
        parser.error("Both --ssl-certfile and --ssl-keyfile must be provided to enable HTTPS.")

    app = create_app(config)
    ssl_certfile = str(args.ssl_certfile) if args.ssl_certfile else None
    ssl_keyfile = str(args.ssl_keyfile) if args.ssl_keyfile else None
<<<<<<< HEAD
    if (
        getattr(config, "auth", None)
        and getattr(config.auth, "https_only", False)
        and not ssl_certfile
        and not ssl_keyfile
    ):
        logging.getLogger("risk_management.web_server").warning(
            "Authentication is configured for HTTPS-only sessions but no TLS certificate/key "
            "were supplied. Either launch the server with --ssl-certfile/--ssl-keyfile or set "
            "'auth.https_only' to false in the realtime configuration for non-TLS development environments."
        )
=======
>>>>>>> 6b318530
    uvicorn.run(
        app,
        host=args.host,
        port=args.port,
        reload=args.reload,
        log_config=log_config,
        log_level=log_level,
        ssl_certfile=ssl_certfile,
        ssl_keyfile=ssl_keyfile,
        ssl_keyfile_password=args.ssl_keyfile_password,
    )


if __name__ == "__main__":
    main()<|MERGE_RESOLUTION|>--- conflicted
+++ resolved
@@ -99,7 +99,7 @@
     app = create_app(config)
     ssl_certfile = str(args.ssl_certfile) if args.ssl_certfile else None
     ssl_keyfile = str(args.ssl_keyfile) if args.ssl_keyfile else None
-<<<<<<< HEAD
+
     if (
         getattr(config, "auth", None)
         and getattr(config.auth, "https_only", False)
@@ -111,8 +111,7 @@
             "were supplied. Either launch the server with --ssl-certfile/--ssl-keyfile or set "
             "'auth.https_only' to false in the realtime configuration for non-TLS development environments."
         )
-=======
->>>>>>> 6b318530
+
     uvicorn.run(
         app,
         host=args.host,
