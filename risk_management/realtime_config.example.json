--- conflicted
+++ resolved
@@ -4,7 +4,6 @@
     "autodiscover": false
   },
   "reports_dir": "../risk_reports",
-<<<<<<< HEAD
   "grafana": {
     "base_url": "https://grafana.example.com/",
     "default_height": 620,
@@ -21,8 +20,7 @@
       }
     ]
   },
-=======
->>>>>>> 4730f43f
+
   "debug_api_payloads": false,
   "accounts": [
     {
