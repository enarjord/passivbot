"""Utilities for loading realtime risk management configuration files."""

from __future__ import annotations

import json
import logging
from dataclasses import dataclass, field
from pathlib import Path
from typing import Any, Dict, Iterable, List, Mapping, Set


logger = logging.getLogger(__name__)


<<<<<<< HEAD
def _debug_to_logging_level(debug_level: int) -> int:
    """Translate Passivbot debug level values into logging module levels."""

    if debug_level <= 0:
        return logging.WARNING
    if debug_level == 1:
        return logging.INFO
    return logging.DEBUG


def _configure_default_logging(debug_level: int = 1) -> bool:
=======
def _configure_default_logging() -> bool:
>>>>>>> 1de95ef0
    """Configure Passivbot-style logging if no handlers are present."""

    root_logger = logging.getLogger()
    if root_logger.handlers:
        return False
    try:  # Import lazily so the risk tools can run independently in tests
        from logging_setup import configure_logging  # type: ignore
    except ModuleNotFoundError:  # pragma: no cover - fallback when package unavailable
        configure_logging = None  # type: ignore[assignment]
    if configure_logging is not None:
<<<<<<< HEAD
        configure_logging(debug=debug_level)
    else:
        logging.basicConfig(level=_debug_to_logging_level(debug_level))
=======
        configure_logging(debug=2)
    else:
        logging.basicConfig(level=logging.DEBUG)
>>>>>>> 1de95ef0
    return True


def _ensure_debug_logging_enabled() -> None:
    """Raise logging verbosity when debug API payloads are requested."""

<<<<<<< HEAD
    _configure_default_logging(debug_level=2)
=======
    _configure_default_logging()
>>>>>>> 1de95ef0

    root_logger = logging.getLogger()
    if root_logger.level in {
        logging.NOTSET,
        logging.WARNING,
        logging.ERROR,
        logging.CRITICAL,
    } or root_logger.level > logging.DEBUG:
        root_logger.setLevel(logging.DEBUG)
    for handler in root_logger.handlers:
        if handler.level in {logging.NOTSET} or handler.level > logging.DEBUG:
            handler.setLevel(logging.DEBUG)

    risk_logger = logging.getLogger("risk_management")
    if risk_logger.level in {logging.NOTSET} or risk_logger.level > logging.DEBUG:
        risk_logger.setLevel(logging.DEBUG)
    for handler in risk_logger.handlers:
        if handler.level in {logging.NOTSET} or handler.level > logging.DEBUG:
            handler.setLevel(logging.DEBUG)


def _coerce_bool(value: Any, default: bool = False) -> bool:
    """Return a boolean for ``value`` supporting common string representations."""

    if value is None:
        return default
    if isinstance(value, bool):
        return value
    if isinstance(value, (int, float)):
        return bool(value)
    if isinstance(value, str):
        lowered = value.strip().lower()
        if lowered in {"", "default", "auto"}:
            return default
        if lowered in {"1", "true", "yes", "on", "enabled", "enable"}:
            return True
        if lowered in {"0", "false", "no", "off", "disabled", "disable"}:
            return False
    return bool(value)


@dataclass()
class CustomEndpointSettings:
    """Settings controlling how custom endpoint overrides are loaded."""

    path: str | None = None
    autodiscover: bool = True


@dataclass()
class AccountConfig:
    """Configuration for a single exchange account."""

    name: str
    exchange: str
    settle_currency: str = "USDT"
    api_key_id: str | None = None
    credentials: Dict[str, Any] = field(default_factory=dict)
    symbols: List[str] | None = None
    params: Dict[str, Any] = field(default_factory=dict)
    enabled: bool = True
    debug_api_payloads: bool = False


@dataclass()
class AuthConfig:
    """Settings for session authentication in the web dashboard."""

    secret_key: str
    users: Mapping[str, str]
    session_cookie_name: str = "risk_dashboard_session"
    https_only: bool = True


@dataclass()
class EmailSettings:
    """SMTP configuration used to dispatch alert emails."""

    host: str
    port: int = 587
    username: str | None = None
    password: str | None = None
    use_tls: bool = True
    use_ssl: bool = False
    sender: str | None = None


@dataclass()
class GrafanaDashboardConfig:
    """Description of a Grafana dashboard or panel to embed."""

    title: str
    url: str
    description: str | None = None
    height: int | None = None


@dataclass()
class GrafanaConfig:
    """Settings for embedding Grafana dashboards in the web UI."""

    dashboards: List[GrafanaDashboardConfig] = field(default_factory=list)
    default_height: int = 600
    theme: str = "dark"
    base_url: str | None = None


@dataclass()
class RealtimeConfig:
    """Top level realtime configuration."""

    accounts: List[AccountConfig]
    alert_thresholds: Dict[str, float] = field(default_factory=dict)
    notification_channels: List[str] = field(default_factory=list)
    auth: AuthConfig | None = None
    account_messages: Dict[str, str] = field(default_factory=dict)
    custom_endpoints: CustomEndpointSettings | None = None
    email: EmailSettings | None = None
    config_root: Path | None = None
    debug_api_payloads: bool = False
    reports_dir: Path | None = None
    grafana: GrafanaConfig | None = None


def _load_json(path: Path) -> Dict[str, Any]:
    try:
        return json.loads(path.read_text(encoding="utf-8"))
    except FileNotFoundError as exc:
        raise FileNotFoundError(f"Configuration file not found: {path}") from exc


def _normalise_credentials(data: Mapping[str, Any]) -> Dict[str, Any]:
    """Normalise credential keys to ccxt's expected names."""

    key_aliases = {
        "key": "apiKey",
        "apikey": "apiKey",
        "api_key": "apiKey",
        "api-key": "apiKey",
        "secret": "secret",
        "secret_key": "secret",
        "secretkey": "secret",
        "secret-key": "secret",
        "apisecret": "secret",
        "api_secret": "secret",
        "api-secret": "secret",
        "password": "password",
        "passphrase": "password",
        "pass_phrase": "password",
        "pass-phrase": "password",
        "uid": "uid",
        "user_id": "uid",
        "wallet_address": "walletAddress",
        "walletaddress": "walletAddress",
        "private_key": "privateKey",
        "privatekey": "privateKey",
        "ccxt_config": "ccxt",
        "ccxtconfig": "ccxt",
    }
    normalised: Dict[str, Any] = {}
    for raw_key, value in data.items():
        if value is None:
            continue
        if isinstance(value, str):
            value = value.strip()
            if value == "":
                continue
        key_lookup = raw_key.lower().replace(" ", "").replace("-", "_")
        key = key_aliases.get(key_lookup, raw_key)
        if key == "exchange":
            # ``exchange`` is metadata in api key files and should not be
            # treated as authentication input for ccxt clients.
            continue
        if key in {"headers", "options"} and isinstance(value, Mapping):
            existing = normalised.setdefault(key, {})
            existing.update(value)
            continue
        normalised[key] = value
    return normalised


def _merge_credentials(primary: Mapping[str, Any], secondary: Mapping[str, Any]) -> Dict[str, Any]:
    merged = _normalise_credentials(secondary)
    primary_normalised = _normalise_credentials(primary)
    for key, value in primary_normalised.items():
        if key in {"headers", "options"} and isinstance(value, Mapping):
            existing = merged.setdefault(key, {})
            existing.update(value)
        else:
            merged[key] = value
    return merged


def _iter_candidate_roots(config_root: Path | None) -> Iterable[Path]:
    """Yield directories to inspect when auto-discovering shared files."""

    module_root = Path(__file__).resolve().parent
    repository_root = module_root.parent

    bases = [config_root, Path.cwd(), module_root, repository_root]

    seen: Set[Path] = set()
    for base in bases:
        if base is None:
            continue
        try:
            resolved = base.resolve()
        except FileNotFoundError:
            continue
        if resolved in seen:
            continue
        seen.add(resolved)
        yield resolved
        for parent in resolved.parents:
            if parent in seen:
                continue
            seen.add(parent)
            yield parent


def _discover_api_keys_path(config_root: Path | None) -> Path | None:
    """Return the first ``api-keys.json`` found relative to common roots."""

    for root in _iter_candidate_roots(config_root):
        candidate = root / "api-keys.json"
        if candidate.is_file():
            return candidate
    return None


def _parse_custom_endpoints(settings: Any) -> CustomEndpointSettings | None:
    """Return structured custom endpoint settings from ``settings``."""

    if settings is None:
        return None
    if isinstance(settings, Mapping):
        path_raw = settings.get("path")
        path = str(path_raw).strip() if path_raw not in (None, "") else None
        autodiscover = bool(settings.get("autodiscover", True))
        return CustomEndpointSettings(path=path or None, autodiscover=autodiscover)
    value = str(settings).strip()
    if not value:
        return None
    lowered = value.lower()
    if lowered in {"none", "off", "disable"}:
        return CustomEndpointSettings(path=None, autodiscover=False)
    return CustomEndpointSettings(path=value, autodiscover=False)


def _parse_email_settings(settings: Any) -> EmailSettings | None:
    """Return SMTP settings when provided in the realtime configuration."""

    if settings is None:
        return None
    if not isinstance(settings, Mapping):
        raise TypeError("Email settings must be provided as an object in the configuration file.")

    host_raw = settings.get("host")
    if not host_raw or not str(host_raw).strip():
        raise ValueError("Email settings must include a non-empty 'host'.")
    host = str(host_raw).strip()

    port_raw = settings.get("port", 587)
    try:
        port = int(port_raw)
    except (TypeError, ValueError) as exc:
        raise ValueError("Email settings 'port' must be an integer.") from exc

    username = settings.get("username")
    password = settings.get("password")
    sender = settings.get("sender")
    use_tls = _coerce_bool(settings.get("use_tls"), True)
    use_ssl = _coerce_bool(settings.get("use_ssl"), False)

    return EmailSettings(
        host=host,
        port=port,
        username=str(username).strip() if username not in (None, "") else None,
        password=str(password).strip() if password not in (None, "") else None,
        sender=str(sender).strip() if sender not in (None, "") else None,
        use_tls=use_tls,
        use_ssl=use_ssl,
    )


def _parse_grafana_config(settings: Any) -> GrafanaConfig | None:
    """Return Grafana embedding settings from ``settings``."""

    if settings is None:
        return None
    if not isinstance(settings, Mapping):
        raise TypeError("Grafana settings must be provided as an object in the configuration file.")

    dashboards_raw = settings.get("dashboards")
    if dashboards_raw in (None, []):
        return None
    if not isinstance(dashboards_raw, Iterable):
        raise TypeError("Grafana 'dashboards' must be an array of dashboard definitions.")

    dashboards: List[GrafanaDashboardConfig] = []
    for entry in dashboards_raw:
        if not isinstance(entry, Mapping):
            raise TypeError(
                "Each Grafana dashboard entry must be an object with at least a title and url."
            )
        url_raw = entry.get("url")
        if not url_raw or not str(url_raw).strip():
            raise ValueError("Grafana dashboard entries require a non-empty 'url'.")
        title_raw = entry.get("title", "Grafana dashboard")
        description_raw = entry.get("description")
        height_raw = entry.get("height")

        height: int | None = None
        if height_raw not in (None, ""):
            try:
                height = int(height_raw)
            except (TypeError, ValueError) as exc:
                raise ValueError(
                    "Grafana dashboard 'height' must be an integer when provided."
                ) from exc
            if height <= 0:
                raise ValueError(
                    "Grafana dashboard 'height' must be greater than zero when provided."
                )

        dashboards.append(
            GrafanaDashboardConfig(
                title=str(title_raw).strip() or "Grafana dashboard",
                url=str(url_raw).strip(),
                description=str(description_raw).strip()
                if description_raw not in (None, "")
                else None,
                height=height,
            )
        )

    default_height_raw = settings.get("default_height", 600)
    try:
        default_height = int(default_height_raw)
    except (TypeError, ValueError) as exc:
        raise ValueError("Grafana 'default_height' must be an integer.") from exc
    if default_height <= 0:
        raise ValueError("Grafana 'default_height' must be greater than zero.")

    theme_raw = settings.get("theme", "dark")
    theme = str(theme_raw).strip() or "dark"

    base_url_raw = settings.get("base_url")
    base_url = str(base_url_raw).strip() if base_url_raw not in (None, "") else None

    return GrafanaConfig(
        dashboards=dashboards,
        default_height=default_height,
        theme=theme,
        base_url=base_url,
    )


def _parse_accounts(
    accounts_raw: Iterable[Mapping[str, Any]],
    api_keys: Mapping[str, Mapping[str, Any]] | None,
    debug_api_payloads_default: bool = False,
) -> List[AccountConfig]:
    accounts: List[AccountConfig] = []
    debug_requested = False
    for raw in accounts_raw:
        if not raw.get("enabled", True):
            continue
        api_key_id = raw.get("api_key_id")
        credentials: Mapping[str, Any] = raw.get("credentials", {})
        exchange = raw.get("exchange")
        if api_key_id:
            if api_keys is None:
                raise ValueError(
                    f"Account '{raw.get('name')}' references api_key_id '{api_key_id}' but no api key file was provided"
                )
            if api_key_id not in api_keys:
                raise ValueError(
                    f"Account '{raw.get('name')}' references unknown api_key_id '{api_key_id}'"
                )
            key_payload = api_keys[api_key_id]
            if not exchange:
                exchange = key_payload.get("exchange")
            credentials = _merge_credentials(credentials, key_payload)
        else:
            credentials = _normalise_credentials(credentials)
        if not exchange:
            raise ValueError(
                f"Account '{raw.get('name')}' must specify an exchange either directly or via the api key entry."
            )
        debug_api_payloads = _coerce_bool(
            raw.get("debug_api_payloads"), debug_api_payloads_default
        )

        account = AccountConfig(
            name=str(raw.get("name", exchange)),
            exchange=str(exchange),
            settle_currency=str(raw.get("settle_currency", "USDT")),
            api_key_id=api_key_id,
            credentials=dict(credentials),
            symbols=list(raw.get("symbols") or []) or None,
            params=dict(raw.get("params", {})),
            enabled=bool(raw.get("enabled", True)),
            debug_api_payloads=debug_api_payloads,
        )
        accounts.append(account)
        if debug_api_payloads:
            debug_requested = True
    if debug_requested:
        _ensure_debug_logging_enabled()
    return accounts


def _parse_auth(auth_raw: Mapping[str, Any] | None) -> AuthConfig | None:
    if not auth_raw:
        return None
    secret_key = auth_raw.get("secret_key")
    if not secret_key:
        raise ValueError("Authentication configuration requires a 'secret_key'.")
    users_raw = auth_raw.get("users")
    if not users_raw:
        raise ValueError("Authentication configuration requires at least one user entry.")
    if isinstance(users_raw, Mapping):
        users = dict(users_raw)
    else:
        users = {str(entry["username"]): str(entry["password_hash"]) for entry in users_raw}
    session_cookie = str(auth_raw.get("session_cookie_name", "risk_dashboard_session"))
    https_only = _coerce_bool(auth_raw.get("https_only"), True)
    return AuthConfig(
        secret_key=str(secret_key),
        users=users,
        session_cookie_name=session_cookie,
        https_only=https_only,
    )


def load_realtime_config(path: Path) -> RealtimeConfig:
    """Load a realtime configuration file."""

    _configure_default_logging(debug_level=1)

    config = _load_json(path)
    config_root = path.parent.resolve()
    api_keys_file = config.get("api_keys_file")
    api_keys: Dict[str, Mapping[str, Any]] | None = None
    api_keys_path: Path | None = None
    if api_keys_file:
        api_keys_path = Path(str(api_keys_file)).expanduser()
        if not api_keys_path.is_absolute():
            api_keys_path = (path.parent / api_keys_path).resolve()
        else:
            api_keys_path = api_keys_path.resolve()
    else:
        api_keys_path = _discover_api_keys_path(config_root)
        if api_keys_path:
            logger.info("Using api keys from %s", api_keys_path)
    if api_keys_path:
        api_keys_raw = _load_json(api_keys_path)
        flattened: Dict[str, Mapping[str, Any]] = {}
        for key, value in api_keys_raw.items():
            if key == "referrals" or not isinstance(value, Mapping):
                continue
            if key.lower() == "users":
                for sub_key, sub_value in value.items():
                    if isinstance(sub_value, Mapping):
                        flattened[sub_key] = sub_value
                continue
            flattened[key] = value
        api_keys = flattened
    accounts_raw = config.get("accounts")
    if not accounts_raw:
        raise ValueError("Realtime configuration must include at least one account entry.")
    debug_api_payloads_default = _coerce_bool(config.get("debug_api_payloads"), False)
    if debug_api_payloads_default:
        _ensure_debug_logging_enabled()

    accounts = _parse_accounts(accounts_raw, api_keys, debug_api_payloads_default)
    alert_thresholds = {str(k): float(v) for k, v in config.get("alert_thresholds", {}).items()}
    notification_channels = [str(item) for item in config.get("notification_channels", [])]
    auth = _parse_auth(config.get("auth"))
    custom_endpoints = _parse_custom_endpoints(config.get("custom_endpoints"))
    email_settings = _parse_email_settings(config.get("email"))
    grafana_settings = _parse_grafana_config(config.get("grafana"))
    reports_dir_value = config.get("reports_dir")
    reports_dir: Path | None = None
    if reports_dir_value:
        candidate = Path(str(reports_dir_value)).expanduser()
        if not candidate.is_absolute():
            candidate = (path.parent / candidate).resolve()
        else:
            candidate = candidate.resolve()
        reports_dir = candidate

    if custom_endpoints and custom_endpoints.path:
        resolved_path = Path(custom_endpoints.path).expanduser()
        if not resolved_path.is_absolute():
            resolved_path = (path.parent / resolved_path).resolve()
        else:
            resolved_path = resolved_path.resolve()
        custom_endpoints = CustomEndpointSettings(
            path=str(resolved_path),
            autodiscover=custom_endpoints.autodiscover,
        )

    return RealtimeConfig(
        accounts=accounts,
        alert_thresholds=alert_thresholds,
        notification_channels=notification_channels,
        auth=auth,
        custom_endpoints=custom_endpoints,
        email=email_settings,
        config_root=config_root,
        debug_api_payloads=debug_api_payloads_default,
        reports_dir=reports_dir,
        grafana=grafana_settings,
    )<|MERGE_RESOLUTION|>--- conflicted
+++ resolved
@@ -12,7 +12,6 @@
 logger = logging.getLogger(__name__)
 
 
-<<<<<<< HEAD
 def _debug_to_logging_level(debug_level: int) -> int:
     """Translate Passivbot debug level values into logging module levels."""
 
@@ -24,9 +23,9 @@
 
 
 def _configure_default_logging(debug_level: int = 1) -> bool:
-=======
+
 def _configure_default_logging() -> bool:
->>>>>>> 1de95ef0
+
     """Configure Passivbot-style logging if no handlers are present."""
 
     root_logger = logging.getLogger()
@@ -37,26 +36,25 @@
     except ModuleNotFoundError:  # pragma: no cover - fallback when package unavailable
         configure_logging = None  # type: ignore[assignment]
     if configure_logging is not None:
-<<<<<<< HEAD
+      
         configure_logging(debug=debug_level)
     else:
         logging.basicConfig(level=_debug_to_logging_level(debug_level))
-=======
+
         configure_logging(debug=2)
     else:
         logging.basicConfig(level=logging.DEBUG)
->>>>>>> 1de95ef0
+
     return True
 
 
 def _ensure_debug_logging_enabled() -> None:
     """Raise logging verbosity when debug API payloads are requested."""
 
-<<<<<<< HEAD
+
     _configure_default_logging(debug_level=2)
-=======
     _configure_default_logging()
->>>>>>> 1de95ef0
+
 
     root_logger = logging.getLogger()
     if root_logger.level in {
