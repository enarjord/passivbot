"""Utilities for loading realtime risk management configuration files."""

from __future__ import annotations

import json
from dataclasses import dataclass, field
from pathlib import Path
from typing import Any, Dict, Iterable, List, Mapping


@dataclass()
class CustomEndpointSettings:
    """Settings controlling how custom endpoint overrides are loaded."""

    path: str | None = None
    autodiscover: bool = True


@dataclass()
class AccountConfig:
    """Configuration for a single exchange account."""

    name: str
    exchange: str
    settle_currency: str = "USDT"
    api_key_id: str | None = None
    credentials: Dict[str, Any] = field(default_factory=dict)
    symbols: List[str] | None = None
    params: Dict[str, Any] = field(default_factory=dict)
    enabled: bool = True


@dataclass()
class AuthConfig:
    """Settings for session authentication in the web dashboard."""

    secret_key: str
    users: Mapping[str, str]
    session_cookie_name: str = "risk_dashboard_session"


@dataclass()
class RealtimeConfig:
    """Top level realtime configuration."""

    accounts: List[AccountConfig]
    alert_thresholds: Dict[str, float] = field(default_factory=dict)
    notification_channels: List[str] = field(default_factory=list)
    auth: AuthConfig | None = None
    account_messages: Dict[str, str] = field(default_factory=dict)
    custom_endpoints: CustomEndpointSettings | None = None


def _load_json(path: Path) -> Dict[str, Any]:
    try:
        return json.loads(path.read_text(encoding="utf-8"))
    except FileNotFoundError as exc:
        raise FileNotFoundError(f"Configuration file not found: {path}") from exc


def _normalise_credentials(data: Mapping[str, Any]) -> Dict[str, Any]:
    """Normalise credential keys to ccxt's expected names."""

    mapping = {
        "key": "apiKey",
        "apikey": "apiKey",
        "api_key": "apiKey",
        "secret": "secret",
        "password": "password",
        "passphrase": "password",
        "uid": "uid",
    }
    normalised: Dict[str, Any] = {}
    for raw_key, value in data.items():
        if value is None:
            continue
        key = mapping.get(raw_key, raw_key)
        normalised[key] = value
    return normalised


def _merge_credentials(primary: Mapping[str, Any], secondary: Mapping[str, Any]) -> Dict[str, Any]:
    merged = dict(secondary)
    merged.update(primary)
    return _normalise_credentials(merged)


def _parse_custom_endpoints(settings: Any) -> CustomEndpointSettings | None:
    """Return structured custom endpoint settings from ``settings``."""

    if settings is None:
        return None
    if isinstance(settings, Mapping):
        path_raw = settings.get("path")
        path = str(path_raw).strip() if path_raw not in (None, "") else None
        autodiscover = bool(settings.get("autodiscover", True))
        return CustomEndpointSettings(path=path or None, autodiscover=autodiscover)
    value = str(settings).strip()
    if not value:
        return None
    lowered = value.lower()
    if lowered in {"none", "off", "disable"}:
        return CustomEndpointSettings(path=None, autodiscover=False)
    return CustomEndpointSettings(path=value, autodiscover=False)


def _parse_accounts(
    accounts_raw: Iterable[Mapping[str, Any]],
    api_keys: Mapping[str, Mapping[str, Any]] | None,
) -> List[AccountConfig]:
    accounts: List[AccountConfig] = []
    for raw in accounts_raw:
        if not raw.get("enabled", True):
            continue
        api_key_id = raw.get("api_key_id")
        credentials: Mapping[str, Any] = raw.get("credentials", {})
        exchange = raw.get("exchange")
        if api_key_id:
            if api_keys is None:
                raise ValueError(
                    f"Account '{raw.get('name')}' references api_key_id '{api_key_id}' but no api key file was provided"
                )
            if api_key_id not in api_keys:
                raise ValueError(
                    f"Account '{raw.get('name')}' references unknown api_key_id '{api_key_id}'"
                )
            key_payload = api_keys[api_key_id]
            if not exchange:
                exchange = key_payload.get("exchange")
            credentials = _merge_credentials(credentials, key_payload)
        else:
            credentials = _normalise_credentials(credentials)
        if not exchange:
            raise ValueError(
                f"Account '{raw.get('name')}' must specify an exchange either directly or via the api key entry."
            )
        account = AccountConfig(
            name=str(raw.get("name", exchange)),
            exchange=str(exchange),
            settle_currency=str(raw.get("settle_currency", "USDT")),
            api_key_id=api_key_id,
            credentials=dict(credentials),
            symbols=list(raw.get("symbols") or []) or None,
            params=dict(raw.get("params", {})),
            enabled=bool(raw.get("enabled", True)),
        )
        accounts.append(account)
    return accounts


def _parse_auth(auth_raw: Mapping[str, Any] | None) -> AuthConfig | None:
    if not auth_raw:
        return None
    secret_key = auth_raw.get("secret_key")
    if not secret_key:
        raise ValueError("Authentication configuration requires a 'secret_key'.")
    users_raw = auth_raw.get("users")
    if not users_raw:
        raise ValueError("Authentication configuration requires at least one user entry.")
    if isinstance(users_raw, Mapping):
        users = dict(users_raw)
    else:
        users = {str(entry["username"]): str(entry["password_hash"]) for entry in users_raw}
    session_cookie = str(auth_raw.get("session_cookie_name", "risk_dashboard_session"))
    return AuthConfig(secret_key=str(secret_key), users=users, session_cookie_name=session_cookie)


def load_realtime_config(path: Path) -> RealtimeConfig:
    """Load a realtime configuration file."""

    config = _load_json(path)
    api_keys_file = config.get("api_keys_file")
    api_keys: Mapping[str, Any] | None = None
    if api_keys_file:
        api_keys_path = (path.parent / api_keys_file).resolve()
        api_keys_raw = _load_json(api_keys_path)
        api_keys = {
            key: value
            for key, value in api_keys_raw.items()
            if isinstance(value, Mapping) and key != "referrals"
        }
    accounts_raw = config.get("accounts")
    if not accounts_raw:
        raise ValueError("Realtime configuration must include at least one account entry.")
    accounts = _parse_accounts(accounts_raw, api_keys)
    alert_thresholds = {str(k): float(v) for k, v in config.get("alert_thresholds", {}).items()}
    notification_channels = [str(item) for item in config.get("notification_channels", [])]
    auth = _parse_auth(config.get("auth"))
    custom_endpoints = _parse_custom_endpoints(config.get("custom_endpoints"))
<<<<<<< HEAD
    if custom_endpoints and custom_endpoints.path:
        resolved_path = Path(custom_endpoints.path).expanduser()
        if not resolved_path.is_absolute():
            resolved_path = (path.parent / resolved_path).resolve()
        else:
            resolved_path = resolved_path.resolve()
        custom_endpoints = CustomEndpointSettings(
            path=str(resolved_path),
            autodiscover=custom_endpoints.autodiscover,
        )
=======
>>>>>>> 47dae0dc
    return RealtimeConfig(
        accounts=accounts,
        alert_thresholds=alert_thresholds,
        notification_channels=notification_channels,
        auth=auth,
        custom_endpoints=custom_endpoints,
    )<|MERGE_RESOLUTION|>--- conflicted
+++ resolved
@@ -187,7 +187,7 @@
     notification_channels = [str(item) for item in config.get("notification_channels", [])]
     auth = _parse_auth(config.get("auth"))
     custom_endpoints = _parse_custom_endpoints(config.get("custom_endpoints"))
-<<<<<<< HEAD
+
     if custom_endpoints and custom_endpoints.path:
         resolved_path = Path(custom_endpoints.path).expanduser()
         if not resolved_path.is_absolute():
@@ -198,8 +198,7 @@
             path=str(resolved_path),
             autodiscover=custom_endpoints.autodiscover,
         )
-=======
->>>>>>> 47dae0dc
+
     return RealtimeConfig(
         accounts=accounts,
         alert_thresholds=alert_thresholds,
