--- conflicted
+++ resolved
@@ -114,10 +114,6 @@
       margin: 0;
     }
 
-<<<<<<< HEAD
-=======
-
->>>>>>> 2e782167
     .grafana-grid {
       display: grid;
       gap: 1.5rem;
@@ -145,10 +141,6 @@
       gap: 0.75rem;
       flex-wrap: wrap;
     }
-<<<<<<< HEAD
-=======
-
->>>>>>> 2e782167
   </style>
 {% endblock %}
 
@@ -215,7 +207,7 @@
           </div>
           <span class="badge {% if snapshot.alerts %}alert{% else %}ok{% endif %}" data-alert-summary>
             {% if snapshot.alerts %}
-              {{ snapshot.alerts|length }} active alert{{ 's' if snapshot.alerts|length != 1 }}
+              {{ snapshot.alerts|length }} active alert{{ 's' if snapshot.alerts|length != 1 else '' }}
             {% else %}
               All clear
             {% endif %}
@@ -276,8 +268,8 @@
               <div style="display: flex; flex-direction: column; gap: 0.5rem;">
                 <h2 style="margin: 0;">{{ account.name }}</h2>
                 <div style="display: flex; gap: 0.5rem; flex-wrap: wrap;">
-                  <span class="badge">{{ account.positions|length }} position{{ 's' if account.positions|length != 1 }}</span>
-                  <span class="badge">{{ account.orders|length }} order{{ 's' if account.orders|length != 1 }}</span>
+                  <span class="badge">{{ account.positions|length }} position{{ 's' if account.positions|length != 1 else '' }}</span>
+                  <span class="badge">{{ account.orders|length }} order{{ 's' if account.orders|length != 1 else '' }}</span>
                 </div>
               </div>
               <div style="display: flex; flex-direction: column; align-items: flex-end; gap: 0.5rem;">
@@ -458,6 +450,7 @@
         {% endif %}
       </section>
     </div>
+
     {% if grafana_dashboards %}
       <div class="page-section" data-page-section="analytics" hidden>
         <section class="card">
@@ -466,6 +459,7 @@
               <h2 style="margin-bottom: 0.25rem;">Performance analytics</h2>
               <p style="color: var(--muted); margin: 0;">Live Grafana dashboards embedded from your monitoring stack.</p>
             </div>
+            <!-- Optional: add a last-refreshed badge target for JS if desired -->
           </div>
           <div class="grafana-grid" style="margin-top: 1.5rem;">
             {% for dashboard in grafana_dashboards %}
@@ -752,7 +746,7 @@
                 </div>
               </div>
               ${exposuresRows
-                ? `<div class="table-wrapper" style=\"overflow-x: auto; margin-bottom: 1.5rem;\">
+                ? `<div class="table-wrapper" style="overflow-x: auto; margin-bottom: 1.5rem;">
                     <table>
                       <thead>
                         <tr>
@@ -777,7 +771,7 @@
                 </div>
               </div>
               ${positions.length > 0
-                ? `<div class="table-wrapper" style=\"overflow-x: auto;\">
+                ? `<div class="table-wrapper" style="overflow-x: auto;">
                     <table>
                       <thead>
                         <tr>
@@ -797,10 +791,10 @@
                       <tbody>${positionsRows}</tbody>
                     </table>
                   </div>`
-                : `<p style=\"color: var(--muted);\">No open positions.</p>`}
+                : `<p style="color: var(--muted);">No open positions.</p>`}
               ${orders.length > 0
-                ? `<h3 style=\"margin-top: 1.5rem;\">Open orders</h3>
-                    <div class="table-wrapper" style=\"overflow-x: auto;\">
+                ? `<h3 style="margin-top: 1.5rem;">Open orders</h3>
+                    <div class="table-wrapper" style="overflow-x: auto;">
                       <table>
                         <thead>
                           <tr>
@@ -821,7 +815,7 @@
                         <tbody>${ordersRows}</tbody>
                       </table>
                     </div>`
-                : `<p style=\"color: var(--muted);\">No open orders.</p>`}
+                : `<p style="color: var(--muted);">No open orders.</p>`}
             </section>
           `;
         })
@@ -1032,7 +1026,7 @@
 
     const renderSnapshot = (snapshot) => {
       const generatedAtEl = document.querySelector("[data-generated-at]");
-      if (generatedAtEl) {
+      if (generatedAtEl && snapshot.generated_at) {
         generatedAtEl.textContent = new Date(snapshot.generated_at).toLocaleString();
       }
       renderPortfolio(snapshot);
@@ -1064,7 +1058,7 @@
         statusEl.style.display = "block";
         statusEl.classList.remove("success");
       }
-      button.disabled = true;
+      if (button) button.disabled = true;
       try {
         const response = await fetch(`/api/accounts/${encodeURIComponent(accountName)}/kill-switch`, {
           method: "POST",
@@ -1086,7 +1080,7 @@
           statusEl.classList.remove("success");
         }
       } finally {
-        button.disabled = false;
+        if (button) button.disabled = false;
       }
     }
 
