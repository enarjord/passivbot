--- conflicted
+++ resolved
@@ -111,10 +111,7 @@
 ```
 
 Replace the `api_key_id` values or append new blocks to match the entries in
-<<<<<<< HEAD
-=======
-
->>>>>>> 3f7d3718
+
 your API key store.  The loader accepts the same `api-keys.json` layout that
 Passivbot uses: direct top-level entries, a nested `users` object, and optional
 metadata such as `referrals`.  The optional `params.balance` and
@@ -122,11 +119,9 @@
 `fetch_balance()` and `fetch_positions()`, which is useful for exchanges (such
 as OKX and Bybit) that require the `type="swap"` hint to return futures data.
 Omitting the objects is fine for venues that default to USD-M perpetual
-<<<<<<< HEAD
 endpoints.  Pass the realtime CLI a `--custom-endpoints` argument when you need
 to reuse the exact proxy file as your trading bot (for example,
 `--custom-endpoints ../configs/custom_endpoints.json`).
-=======
 endpoints.
 
 your API key store.  The optional `params.balance` and `params.positions`
@@ -135,7 +130,7 @@
 require the `type="swap"` hint to return futures data.  Omitting the objects is
 fine for venues that default to USD-M perpetual endpoints.
 
->>>>>>> 3f7d3718
+
 
 ## Web dashboard
 
