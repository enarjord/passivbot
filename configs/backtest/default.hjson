{
  # futures or spot
  market_type: futures

  # exchange from api-keys.json is used
<<<<<<< HEAD
  user: bybit_tedy

  symbol: DENTUSDT
  latency_simulation_ms: 1000

  # specify starting balance in terms of margin token (i.e. usdt for usdt-m, coin for inverse coin-m)
  starting_balance: 60.0
=======
  user: user

  symbol: SYMBOLUSDT
  latency_simulation_ms: 1000

  # specify starting balance in terms of margin token (i.e. usdt for usdt-m, coin for inverse coin-m)
  starting_balance: 100000.0
>>>>>>> 393248a5

  # format YYYY-MM-DD
  start_date: 2021-01-01
  end_date: 2022-01-21

  # non default historical data path
  # historical_data_path: "/mnt/d/"

  # backtests path
  base_dir: backtests  
}<|MERGE_RESOLUTION|>--- conflicted
+++ resolved
@@ -3,15 +3,6 @@
   market_type: futures
 
   # exchange from api-keys.json is used
-<<<<<<< HEAD
-  user: bybit_tedy
-
-  symbol: DENTUSDT
-  latency_simulation_ms: 1000
-
-  # specify starting balance in terms of margin token (i.e. usdt for usdt-m, coin for inverse coin-m)
-  starting_balance: 60.0
-=======
   user: user
 
   symbol: SYMBOLUSDT
@@ -19,7 +10,6 @@
 
   # specify starting balance in terms of margin token (i.e. usdt for usdt-m, coin for inverse coin-m)
   starting_balance: 100000.0
->>>>>>> 393248a5
 
   # format YYYY-MM-DD
   start_date: 2021-01-01
