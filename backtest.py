--- conflicted
+++ resolved
@@ -1,30 +1,13 @@
-from __future__ import annotations
 import asyncio
 import json
 import os
 import sys
-<<<<<<< HEAD
-from copy import deepcopy
-from hashlib import sha256
-from time import time
-from datetime import datetime
-from operator import mul
-from operator import truediv as div
-from typing import Iterable, Optional, Union
-from typing import Any, Dict, Iterator
-from nptyping import NDArray, Float64
-=======
 from time import time
 from analyze import analyze_fills
->>>>>>> cc6c7ba8
 
 import numpy as np
 import pandas as pd
-<<<<<<< HEAD
-from pandas.io.json._normalize import nested_to_record
-=======
 from plotting import dump_plots
->>>>>>> cc6c7ba8
 
 from downloader import Downloader, prep_backtest_config
 from jitted import calc_diff, round_, iter_entries, iter_long_closes, iter_shrt_closes, calc_available_margin, \
@@ -33,111 +16,6 @@
 from passivbot import make_get_filepath, ts_to_date, get_keys
 
 
-<<<<<<< HEAD
-def dump_plots(result: dict, fdf: pd.DataFrame, df: pd.DataFrame):
-    plt.rcParams['figure.figsize'] = [29, 18]
-    pd.set_option('precision', 10)
-
-    def gain_conv(x):
-        return x * 100 - 100
-
-    lines = []
-    lines.append(f"gain percentage {round_dynamic(result['result']['gain'] * 100 - 100, 4)}%")
-    lines.append(f"average_daily_gain percentage {round_dynamic((result['result']['average_daily_gain'] - 1) * 100, 3)}%")
-    lines.append(f"closest_liq percentage {round_dynamic(result['result']['closest_liq'] * 100, 4)}%")
-
-    for key in [k for k in result['result'] if k not in ['gain', 'average_daily_gain', 'closest_liq', 'do_long', 'do_shrt']]:
-        lines.append(f"{key} {round_dynamic(result['result'][key], 6)}")
-    lines.append(f"long: {result['do_long']}, short: {result['do_shrt']}")
-
-    live_config = candidate_to_live_config(result)
-    json.dump(live_config, open(result['plots_dirpath'] + 'live_config.json', 'w'), indent=4)
-    json.dump(result, open(result['plots_dirpath'] + 'result.json', 'w'), indent=4)
-
-    ema = df.price.ewm(span=result['ema_span'], adjust=False).mean()
-    df.loc[:, 'bid_thr'] = ema * (1 - result['ema_spread'])
-    df.loc[:, 'ask_thr'] = ema * (1 + result['ema_spread'])
-
-    print('writing backtest_result.txt...')
-    with open(f"{result['plots_dirpath']}backtest_result.txt", 'w') as f:
-        for line in lines:
-            print(line)
-            f.write(line + '\n')
-
-    print('plotting balance and equity...')
-    plt.clf()
-    fdf.balance.plot()
-    fdf.equity.plot()
-    plt.savefig(f"{result['plots_dirpath']}balance_and_equity.png")
-
-    print('plotting backtest whole and in chunks...')
-    n_parts = 7
-    # n_parts = int(round_up(result['n_days'], 1.0))
-    for z in range(n_parts):
-        start_ = z / n_parts
-        end_ = (z + 1) / n_parts
-        print(start_, end_)
-        fig = plot_fills(df, fdf.iloc[int(len(fdf) * start_):int(len(fdf) * end_)], liq_thr=0.1)
-        fig.savefig(f"{result['plots_dirpath']}backtest_{z + 1}of{n_parts}.png")
-    fig = plot_fills(df, fdf, liq_thr=0.1)
-    fig.savefig(f"{result['plots_dirpath']}whole_backtest.png")
-
-    print('plotting pos sizes...')
-    plt.clf()
-    fdf.long_psize.plot()
-    fdf.shrt_psize.plot()
-    plt.savefig(f"{result['plots_dirpath']}psizes_plot.png")
-
-    print('plotting average daily gain...')
-    adg_ = fdf.average_daily_gain
-    adg_.index = np.linspace(0.0, 1.0, len(fdf))
-    plt.clf()
-    adg_c = adg_.iloc[int(len(fdf) * 0.1):]  # skipping first 10%
-    print('min max', adg_c.min(), adg_c.max())
-    adg_c.plot()
-    plt.savefig(f"{result['plots_dirpath']}average_daily_gain_plot.png")
-
-
-def plot_fills(df, fdf, side_: int = 0, liq_thr=0.1):
-    plt.clf()
-
-    dfc = df.loc[fdf.index[0]:fdf.index[-1]]
-    dfc.price.plot(style='y-')
-    if 'bid_thr' in dfc.columns:
-        dfc.bid_thr.plot(style='b-')
-    if 'ask_thr' in dfc.columns:
-        dfc.ask_thr.plot(style='r-')
-
-    if side_ >= 0:
-        longs = fdf[fdf.pside == 'long']
-        lentry = longs[(longs.type == 'long_entry') | (longs.type == 'long_reentry')]
-        lclose = longs[longs.type == 'long_close']
-        lstopclose = longs[longs.type == 'stop_loss_long_close']
-        lstopentry = longs[longs.type == 'stop_loss_long_entry']
-        lentry.price.plot(style='b.')
-        lstopentry.price.plot(style='bx')
-        lclose.price.plot(style='r.')
-        lstopclose.price.plot(style=('rx'))
-        longs.long_pprice.fillna(method='ffill').plot(style='b--')
-    if side_ <= 0:
-        shrts = fdf[fdf.pside == 'shrt']
-        sentry = shrts[(shrts.type == 'shrt_entry') | (shrts.type == 'shrt_reentry')]
-        sclose = shrts[shrts.type == 'shrt_close']
-        sstopclose = shrts[shrts.type == 'stop_loss_shrt_close']
-        sstopentry = shrts[shrts.type == 'stop_loss_shrt_entry']
-        sentry.price.plot(style='r.')
-        sstopentry.price.plot(style='rx')
-        sclose.price.plot(style='b.')
-        sstopclose.price.plot(style=('bx'))
-        shrts.shrt_pprice.fillna(method='ffill').plot(style='r--')
-
-    if 'liq_price' in fdf.columns:
-        fdf.liq_price.where(fdf.liq_diff < liq_thr, np.nan).plot(style='k--')
-    return plt
-
-
-=======
->>>>>>> cc6c7ba8
 def backtest(config: dict, ticks: np.ndarray, do_print=False) -> (list, list, bool):
     if len(ticks) <= config['ema_span']:
         return [], [], False
@@ -381,260 +259,22 @@
                 line += f"adg {all_fills[-1]['average_daily_gain']:.4f} "
                 line += f"closest_liq {closest_liq:.4f} "
                 print(line, end=' ')
-<<<<<<< HEAD
 
     tick = ticks[-1]
     stats_update()
     return all_fills, stats, True
 
-def candidate_to_live_config(candidate: dict) -> dict:
-    live_config = {}
-    for k in ["config_name", "logging_level", "ddown_factor", "qty_pct", "leverage",
-              "n_close_orders", "grid_spacing", "pos_margin_grid_coeff",
-              "volatility_grid_coeff", "volatility_qty_coeff", "min_markup",
-              "markup_range", "do_long", "do_shrt", "ema_span", "ema_spread", "stop_loss_liq_diff",
-              "stop_loss_pos_pct", "symbol"]:
-        if k in candidate:
-            live_config[k] = candidate[k]
-        else:
-            live_config[k] = 0.0
-    for k in ['do_long', 'do_shrt']:
-        live_config[k] = bool(live_config[k])
-    return live_config
-
-# TODO: Make a class Returns?
-# Dict of interesting periods and their associated number of seconds
-PERIODS = {
-    'daily': 60 * 60 * 24,
-    'weekly': 60 * 60 * 24 * 7,
-    'monthly': 60 * 60 * 24 * 365.25 / 12,
-    'yearly': 60 * 60 * 24 * 365.25
-}
-
-METRICS_OBJ = ["average_daily_gain", "returns_daily", "sharpe_ratio_daily", "VWR_daily"]
-
-def result_sampled_default() -> dict:
-    result = {}
-    for period, sec in PERIODS.items():
-        result["returns_" + period] = 0.0
-        result["sharpe_ratio_" + period] = 0.0
-        result["VWR_" + period] = 0.0
-    return result
-
-def prepare_result_sampled(stats: list, bc: dict) -> (pd.DataFrame, dict):
-    sdf = pd.DataFrame(stats).set_index("timestamp")
-
-    if sdf.empty:
-        return sdf, result_sampled_default()
-
-    sample_period = "1H"
-    sample_sec = pd.to_timedelta(sample_period).seconds
-
-    equity_start = stats[0]["equity"]
-    equity_end = stats[-1]["equity"]
-
-    sdf.index = pd.to_datetime(sdf.index, unit="ms")
-    sdf = sdf.resample(sample_period).last()
-
-
-    returns = sdf.equity.pct_change()
-    returns[0] = sdf.equity[0] / equity_start - 1
-    returns.fillna(0, inplace=True)
-    # returns_diff = (sdf['balance'].pad() / (equity_start * np.exp(returns_log_mean * np.arange(1, N+1)))) - 1
-
-    N = len(returns)
-    returns_mean = np.exp(np.mean(np.log(returns + 1))) - 1  # Geometrical mean
-
-    #########################################
-    ### Variability-Weighted Return (VWR) ###
-    #########################################
-
-    # See https://www.crystalbull.com/sharpe-ratio-better-with-log-returns/
-    returns_log = np.log(1 + returns)
-    returns_log_mean = np.log(equity_end / equity_start) / N
-    # returns_mean = np.exp(returns_log_mean) - 1 # = geometrical mean != returns.mean()
-
-    # Relative difference of the equity E_i and the zero-variability ideal equity E'_i: (E_i / E'i) - 1
-    equity_diff = (sdf["equity"].pad() / (equity_start * np.exp(returns_log_mean * np.arange(1, N + 1)))) - 1
-
-    # Standard deviation of equity differentials
-    equity_diff_std = np.std(equity_diff, ddof=1)
-
-    tau = bc["tau"]  # Rate at which weighting falls with increasing variability (investor tolerance)
-    sdev_max = bc["sdev_max"]  # Maximum acceptable standard deviation (investor limit)
-
-    # Weighting of the expected compounded returns for a given period (daily, ...). Note that
-    # - this factor is always less than 1
-    # - this factor is negative if equity_diff_std > sdev_max (hence this parameter name)
-    # - the smaller (resp. bigger) tau is the quicker this factor tends to zero (resp. 1)
-    VWR_weight = 1.0 - (equity_diff_std / sdev_max) ** tau
-
-    result = {}
-    for period, sec in PERIODS.items():
-        # There are `periods_nb` times `sample_sec` in `period`
-        periods_nb = sec / sample_sec
-
-        # Expected compounded returns for `period` (daily returns = adg - 1)
-        #  returns_expected_period = np.exp(returns_log_mean * periods_nb) - 1
-        returns_expected_period = (returns_mean + 1) ** periods_nb - 1
-        volatility_expected_period = returns.std() * np.sqrt(periods_nb)
-
-        SR = returns_expected_period / volatility_expected_period  # Sharpe ratio (risk-free)
-        VWR = returns_expected_period * VWR_weight
-
-        result["returns_" + period] = returns_expected_period
-
-        if equity_end > equity_start:
-            result["sharpe_ratio_" + period] = SR
-            result["VWR_" + period] = VWR if VWR > 0.0 else 0.0
-        else:
-            result["sharpe_ratio_" + period] = 0.0
-            result["VWR_" + period] = result["returns_" + period]
-
-    return sdf, result
-
-def result_filled_default(bc: dict) -> dict:
-    return {
-        'net_pnl_plus_fees': 0.0,
-        'profit_sum': 0.0,
-        'loss_sum': 0.0,
-        'fee_sum': 0.0,
-        'final_equity': 0.0,
-        'gain': 0.0,
-        'max_drawdown': 0.0,
-        'n_days': 0.0,
-        'average_daily_gain': 0.0,
-        'closest_liq': 0.0,
-        'n_fills': 0.0,
-        'n_entries': 0.0,
-        'n_closes': 0.0,
-        'n_reentries': 0.0,
-        'n_initial_entries': 0.0,
-        'n_normal_closes': 0.0,
-        'n_stop_loss_closes': 0.0,
-        'n_stop_loss_entries': 0.0,
-        'biggest_psize': 0.0,
-        'max_hrs_no_fills_same_side': 1000.0,
-        'max_hrs_no_fills': 1000.0,
-    }
-
-
-def prepare_result_filled(fills: dict, bc: dict, end: float) -> (pd.DataFrame, dict):
-    fdf = pd.DataFrame(fills)
-
-    if fdf.empty:
-        return fdf, result_filled_default(bc)
-
-    fdf = fdf.set_index('trade_id')
-
-    if len(longs_ := fdf[fdf.pside == 'long']) > 0:
-        long_stuck = np.diff(list(longs_.timestamp) + [end]).max() / (1000 * 60 * 60)
-    else:
-        long_stuck = 1000.0
-    if len(shrts_ := fdf[fdf.pside == 'shrt']) > 0:
-        shrt_stuck = np.diff(list(shrts_.timestamp) + [end]).max() / (1000 * 60 * 60)
-    else:
-        shrt_stuck = 1000.0
-
-    result = {
-        'net_pnl_plus_fees': fdf.pnl.sum() + fdf.fee_paid.sum(),
-        'profit_sum': fdf[fdf.pnl > 0.0].pnl.sum(),
-        'loss_sum': fdf[fdf.pnl < 0.0].pnl.sum(),
-        'fee_sum': fdf.fee_paid.sum(),
-        'final_equity': fdf.iloc[-1].equity,
-        'gain': (gain := fdf.iloc[-1].equity / bc['starting_balance']),
-        'max_drawdown': ((fdf.equity - fdf.balance).abs() / fdf.balance).max(),
-        'n_days': (n_days := (end - fdf.iloc[0].timestamp) / (1000 * 60 * 60 * 24)),
-        'average_daily_gain': gain ** (1 / n_days) if gain > 0.0 and n_days > 0.0 else 0.0,
-        'closest_liq': fdf.closest_liq.iloc[-1],
-        'n_fills': len(fdf),
-        'n_entries': len(fdf[fdf.type.str.contains('entry')]),
-        'n_closes': len(fdf[fdf.type.str.contains('close')]),
-        'n_reentries': len(fdf[fdf.type.str.contains('reentry')]),
-        'n_initial_entries': len(fdf[fdf.type.str.contains('initial')]),
-        'n_normal_closes': len(fdf[(fdf.type == 'long_close') | (fdf.type == 'shrt_close')]),
-        'n_stop_loss_closes': len(fdf[(fdf.type.str.contains('stop_loss')) &
-                                      (fdf.type.str.contains('close'))]),
-        'n_stop_loss_entries': len(fdf[(fdf.type.str.contains('stop_loss')) &
-                                       (fdf.type.str.contains('entry'))]),
-        'biggest_psize': fdf[['long_psize', 'shrt_psize']].abs().max(axis=1).max(),
-        'max_hrs_no_fills_long': long_stuck,
-        'max_hrs_no_fills_shrt': shrt_stuck,
-        'max_hrs_no_fills_same_side': max(long_stuck, shrt_stuck),
-        'max_hrs_no_fills': np.diff(list(fdf.timestamp) + [end]).max() / (1000 * 60 * 60),
-    }
-    return fdf, result
-=======
-
-    tick = ticks[-1]
-    stats_update()
-    return all_fills, stats, True
->>>>>>> cc6c7ba8
-
-def objective_function(
-    result: dict,
-    metric: str,
-    bc: dict,
-) -> float:
-    if result['n_fills'] == 0:
-        return -1
-
-<<<<<<< HEAD
-    try:
-        return (
-            result[metric]
-            * min(1.0, bc["max_hrs_no_fills"] / result["max_hrs_no_fills"])
-            * min(1.0, bc["max_hrs_no_fills_same_side"] / result["max_hrs_no_fills_same_side"])
-            * min(1.0, result["closest_liq"] / bc["minimum_liquidation_distance"])
-        )
-    except:
-        return -1
-
-
-def prepare_result(fills: list, stats: list, bc: dict) -> (pd.DataFrame, pd.DataFrame, dict):
-
-    res = {
-        "do_long": bool(bc["do_long"]),
-        "do_shrt": bool(bc["do_long"]),
-        'starting_balance': bc['starting_balance'],
-    }
-
-    fdf, res_fill = prepare_result_filled(fills, bc, stats[-1]['timestamp'])
-    sdf, res_samp = prepare_result_sampled(stats, bc)
-
-    res.update(res_fill)
-    res.update(res_samp)
-
-    # Compute the objective from interesting metrics
-    for metric in METRICS_OBJ:
-        res[metric + "_obj"] = objective_function(res, metric, bc)
-
-    # Compute the objective from the metric defined in the backtesting config
-    if bc["metric"] not in res:
-        res[bc["metric"] + "_obj"] = objective_function(res, bc["metric"], bc)
-
-    res["objective"] = res[bc["metric"] + "_obj"]
-
-    return fdf, sdf, res
-
-def plot_wrap(bc, ticks, live_config):
-    n_days = round_((ticks[-1][2] - ticks[0][2]) / (1000 * 60 * 60 * 24), 0.1)
-=======
+
 def plot_wrap(bc, ticks, live_config):
     n_days = round_((ticks[-1][2] - ticks[0][2]) / (1000 * 60 * 60 * 24), 0.1)
     print('n_days', round_(n_days, 0.1))
->>>>>>> cc6c7ba8
     config = {**bc, **live_config}
     print('backtesting...')
     fills, stats, did_finish = backtest(config, ticks, do_print=True)
     if not fills:
         print('no fills')
         return
-<<<<<<< HEAD
-    fdf, sdf, result = prepare_result(fills, stats, config)
-=======
     fdf, result = analyze_fills(fills, config, ticks[-1][2])
->>>>>>> cc6c7ba8
     config['result'] = result
     config['plots_dirpath'] = make_get_filepath(os.path.join(
         config['plots_dirpath'], f"{ts_to_date(time())[:19].replace(':', '')}", '')
@@ -642,193 +282,6 @@
     fdf.to_csv(config['plots_dirpath'] + "fills.csv")
     df = pd.DataFrame({'price': ticks[:, 0], 'buyer_maker': ticks[:, 1], 'timestamp': ticks[:, 2]})
     dump_plots(config, fdf, df)
-<<<<<<< HEAD
-
-# TODO: improve type hinting
-class WFO:
-    def update_config(self, config: Dict, split: Dict, balance_and_pos: Optional[Dict] = None):
-        if balance_and_pos:
-            config.update(balance_and_pos)
-
-        config.update(
-            {
-                "start_date": ts_to_date((split["start_ms"] + self.ts_start) / 1000),
-                "end_date": ts_to_date((split["end_ms"] + self.ts_start) / 1000),
-                "n_days": split["diff_days"],
-            }
-        )
-
-    def __init__(
-        self,
-        ticks: NDArray[(Any, 3), Float64],
-        bc: dict,
-        P_train: float = 0.2,
-        P_test: float = 0.1,
-        P_gap: float = 0.0,
-        verbose: bool = True,
-    ):
-        self.step = {"train": P_train, "test": P_test, "gap": P_gap}
-        self.ticks = ticks
-        self.ts_start = ticks[0][2]
-        self.ts_end = ticks[-1][2]
-        self.ts_diff = self.ts_end - self.ts_start
-        self.timeframe = self.diff(0, ticks.shape[0] - 1)
-        self.bc = deepcopy(bc)
-        self.verbose = verbose
-
-    def __iter__(self) -> Iterator[Dict[str, Dict[str, float]]]:
-        if self.verbose:
-            return map(
-                lambda x: {
-                    "train": self.stats(**x["train"]),
-                    "test": self.stats(**x["test"]),
-                },
-                self.chunks(),
-            )
-        else:
-            return self.chunks()
-
-    def backtest(self, config):
-        results = []
-        all_daily_returns = []
-        all_objectives = []
-
-        for splits in self:
-            start, end = splits["train"]["start_idx"], splits["train"]["end_idx"]
-            self.update_config(config, splits["train"])  # Update n_days and start/end date
-            fills, stats, did_finish = backtest(config, self.ticks[start:end])
-            _,_,result_ = prepare_result(fills, stats, self.bc)
-            results.append(result_)
-
-            all_daily_returns.append(result_["returns_daily" + "_obj"])  # stats is more accurate than fills
-            all_objectives.append(result_[self.bc["metric"] + "_obj"])
-
-        result = {}
-        for k in results[0]:
-            try:
-                result[k] = np.mean([r[k] for r in results])
-            except:
-                result[k] = results[0][k]
-
-        # Geometrical mean is often used to average returns
-        result["daily_gains_gmean"] = np.exp(np.mean(np.log(np.array(all_daily_returns) + 1)))
-        result["objective_gmean"] = np.exp(np.mean(np.log(np.array(all_objectives) + 1))) - 1
-
-        return result
-
-    def run(self):
-        bc = deepcopy(self.bc)
-
-        balance_and_pos = {
-            "starting_balance": bc["starting_balance"],
-            "long_pprice": 0.0,
-            "long_psize": 0.0,
-            "shrt_pprice": 0.0,
-            "shrt_psize": 0.0,
-        }
-
-        all_daily_returns = []
-
-        for k, split in enumerate(self):
-            train = split["train"]
-            test = split["test"]
-
-            print("*** STARTIN BALANCE", balance_and_pos["starting_balance"])
-
-            self.update_config(bc, train, balance_and_pos)
-
-            analysis = backtest_tune(self.ticks[train["start_idx"] : train["end_idx"]], bc)
-            candidate = clean_result_config(analysis.best_config)
-
-            self.update_config(bc, test)
-            fills, stats, did_finish = backtest(candidate, self.ticks[test["start_idx"] : test["end_idx"]])
-
-            _,_,result = prepare_result(
-                fills,
-                stats,
-                bc,
-            )
-
-            # Update the balance and positions with the last filled values of the testing run
-            balance_and_pos = {key: fills[-1][key] for key in (balance_and_pos.keys() & fills[-1].keys())}
-            balance_and_pos["starting_balance"] = stats[-1]["balance"]  # Same as fills
-
-            all_daily_returns.append(result["returns_daily"])  # stats is more accurate than fills
-            print("*** EQUITY", stats[-1]["equity"], all_daily_returns, "\n")
-
-            # json.dump: candidate, result, stats, fills
-            # we can load these files and generate plots/reports later
-            #  with open(f"/tmp/candidate_test_{k}.json", "w") as f:
-            #      json.dump(candidate, f)
-            #  with open(f"/tmp/res_test_{k}.json", "w") as f:
-            #      json.dump(result, f)
-            #  with open(f"/tmp/stats_test_{k}.json", "w") as f:
-            #      json.dump(stats, f)
-            #  with open(f"/tmp/fills_test_{k}.json", "w") as f:
-            #      json.dump(fills, f)
-
-        returns_gmean = np.exp(np.mean(np.log(np.array(all_daily_returns) + 1))) - 1
-        print("Geometrical mean of all the daily returns", returns_gmean)
-
-    def chunks(self) -> Iterator[Dict[str, Dict[str, int]]]:
-        for P_train_cur in np.arange(0.0, 1.0 - self.step["train"], self.step["test"]):
-            train_idx, test_idx = {}, {}
-            train_idx["start"] = self.find_tick_from_pct(P_train_cur)
-            train_idx["end"] = self.find_tick_from_pct(P_train_cur + self.step["train"] - self.step["gap"])
-            test_idx["start"] = self.find_tick_from_pct(P_train_cur + self.step["train"])
-            test_idx["end"] = self.find_tick_from_pct(P_train_cur + self.step["train"] + self.step["test"])
-            yield {
-                "train": {
-                    "start_idx": self.find_tick_from_pct(P_train_cur),
-                    "end_idx": self.find_tick_from_pct(P_train_cur + self.step["train"] - self.step["gap"]),
-                },
-                "test": {
-                    "start_idx": self.find_tick_from_pct(P_train_cur + self.step["train"]),
-                    "end_idx": self.find_tick_from_pct(P_train_cur + self.step["train"] + self.step["test"]),
-                },
-            }
-
-    def set_train_N(self, N: int) -> WFO:
-        self.step["test"] = (1.0 - self.step["train"]) / float(N)
-        self.step["gap"] = 0.0
-        return self
-
-    def set_step(self, key: str, x: float, unit: str) -> WFO:
-        ts = self.convert(x, from_ts=False)[unit]
-        self.step[key] = self.convert(ts)["pct"]
-        return self
-
-    def stats(self, start_idx: int, end_idx: int) -> Dict[str, float]:
-        nested = {
-            "start": self.diff(0, start_idx),
-            "end": self.diff(0, end_idx),
-            "diff": self.diff(start_idx, end_idx),
-        }
-        assert isinstance((ret := nested_to_record(nested, sep="_")), Dict)
-        return ret
-
-    def find_tick_from_pct(self, pct: float) -> Any:
-        end_ts = self.ts_start + pct * self.timeframe["ms"]
-        return min(self.timeframe["idx"], np.searchsorted(self.ticks[:, 2], end_ts))
-
-    def convert(self, diff: float, from_ts: bool = True) -> Dict[str, float]:
-        OP = div if from_ts else mul
-        return {  # TODO: add pct and idx diff
-            "ms": diff,
-            "seconds": OP(diff, 1000.0),
-            "minutes": OP(diff, (1000.0 * 60.0)),
-            "hours": OP(diff, (1000.0 * 3600.0)),
-            "days": OP(diff, (1000.0 * 3600.0 * 24.0)),
-            "pct": OP(diff, self.ts_diff),
-        }
-
-    def diff(self, idx_start: int, idx_end: int) -> Dict[str, float]:
-        return {
-            "idx": idx_end - idx_start,
-            **self.convert(self.ticks[idx_end][2] - self.ticks[idx_start][2]),
-        }
-=======
->>>>>>> cc6c7ba8
 
 
 async def main(args: list):
@@ -847,56 +300,6 @@
         return
     print(json.dumps(live_config, indent=4))
     plot_wrap(backtest_config, ticks, live_config)
-<<<<<<< HEAD
-
-#  # Default: train = 20%, test = 10%, gap = 0%
-#  wfo = (
-#      WFO(ticks, backtest_config)
-#      .set_step("train", 14, "days")
-#      .set_step("test", 7, "days")
-#      #  .set_step("gap", 6, "hours")
-#  )
-#
-#  print("\n### WFO ###\n")
-#  print("start :", ts_pretty(wfo.ts_start))
-#  print("end   :", ts_pretty(wfo.ts_end))
-#  print(
-#      "\n{:.4f} days | {:.4f} hours | {:.0f} ticks\n".format(
-#          wfo.timeframe["days"], wfo.timeframe["hours"], wfo.timeframe["idx"]
-#      )
-#  )
-#
-#  for key, P in wfo.step.items():
-#      print(
-#          "{:5s} step : {:7.4f}% | {:7.4f} days | {:9.4f} hours".format(
-#              key, P * 100, P * wfo.timeframe["days"], P * wfo.timeframe["hours"]
-#          )
-#      )
-#
-#  for split in wfo:
-#      train = split["train"]
-#      test = split["test"]
-#
-#      print("")
-#      for key, stats in split.items():
-#          print(
-#              "{:5s} : {} -> {} | {:6.2f}%  -> {:6.2f}% | {:6.2f} days  -> {:6.2f} days  | {:9d}  -> {:9d} [+{:8d} ticks]".format(
-#                  key,
-#                  ts_pretty(stats["start_ms"] + wfo.ts_start),
-#                  ts_pretty(stats["end_ms"] + wfo.ts_start),
-#                  stats["start_pct"] * 100,
-#                  stats["end_pct"] * 100,
-#                  stats["start_days"],
-#                  stats["end_days"],
-#                  stats["start_idx"],
-#                  stats["end_idx"],
-#                  stats["diff_idx"],
-#              )
-#          )
-#
-#  wfo.run()
-=======
->>>>>>> cc6c7ba8
 
 
 if __name__ == '__main__':
