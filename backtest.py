--- conflicted
+++ resolved
@@ -693,38 +693,10 @@
 
 
 def jackrabbit_wrap(ticks: [dict], backtest_config: dict) -> dict:
-<<<<<<< HEAD
-    start_ts = time()
-    trades = backtest(ticks, backtest_config)
-    elapsed = time() - start_ts
-    if not trades:
-        return {}, None
-    tdf = pd.DataFrame(trades).set_index('trade_id')
-    result = {
-        'net_pnl_plus_fees': trades[-1]['net_pnl_plus_fees'],
-        'profit_sum': trades[-1]['profit_sum'],
-        'loss_sum': trades[-1]['loss_sum'],
-        'closest_shrt_liq': tdf.closest_shrt_liq.min(),
-        'closest_long_liq': tdf.closest_long_liq.min(),
-        'n_trades': len(trades),
-        'n_closes': len(tdf[tdf.type == 'close']),
-        'n_stop_losses': len(tdf[tdf.type.str.startswith('stop_loss')]),
-        'seconds_elapsed': elapsed
-    }
-    result['gain'] = (result['net_pnl_plus_fees'] + backtest_config['starting_balance']) / \
-        backtest_config['starting_balance']
-    result['average_daily_gain'] = result['gain'] ** (1 / backtest_config['n_days']) \
-        if result['gain'] > 0.0 else 0.0
-    result['closest_liq'] = min(result['closest_shrt_liq'], result['closest_long_liq'])
-    result['max_n_hours_between_consec_trades'] = \
-        tdf.millis_since_prev_trade.max() / (1000 * 60 * 60)
-
-    return result, tdf
-=======
-    stats = ['net_pnl_plus_fees', 'profit_sum', 'loss_sum', 'closest_shrt_liq',
-             'closest_long_liq', 'n_trades', 'n_closes', 'n_stop_losses', 'gain', 'sharpe_ratio']
-
-    def trades_report(trades):
+    stats = ['net_pnl_plus_fees', 'profit_sum', 'loss_sum', 'closest_shrt_liq', 'closest_long_liq',
+            'n_trades', 'n_closes', 'n_stop_losses', 'gain', 'sharpe_ratio', 'seconds_elapsed']
+
+    def trades_report(trades, elapsed):
         if not trades:
             return { stat: 0.0 for stat in stats }, pd.DataFrame()
 
@@ -738,6 +710,7 @@
             'n_trades': len(trades),
             'n_closes': len(tdf[tdf.type == 'close']),
             'n_stop_losses': len(tdf[tdf.type.str.startswith('stop_loss')]),
+            'seconds_elapsed': elapsed
         }
 
         result['gain'] = (result['net_pnl_plus_fees'] + backtest_config['starting_balance']) / \
@@ -760,8 +733,11 @@
     results_sub = [] 
 
     for subset in sliding_window(ticks, subset_nb, subset_step):
+        start_ts = time()
         trades = backtest(subset, backtest_config)
-        result,tdf = trades_report(trades)
+        elapsed = time() - start_ts
+
+        result,tdf = trades_report(trades, elapsed)
 
         tdfs_sub.append(tdf)
         results_sub.append(result)
@@ -776,14 +752,15 @@
     results['sub_runs'] = results_sub
 
     # Backtest on all the timeframe
+    start_ts = time()
     trades = backtest(ticks, backtest_config)
-    result,tdf = trades_report(trades)
+    elapsed = time() - start_ts
+    result,tdf = trades_report(trades, elapsed)
 
     results['full_run'] = result
     tdfs = [tdf] + tdfs_sub
 
     return results, tdfs
->>>>>>> 6ecc3320
 
 
 async def load_ticks(backtest_config: dict) -> [dict]:
