--- conflicted
+++ resolved
@@ -40,7 +40,6 @@
         raise Exception('trades of unknown format')
     dfcc = pd.concat([dfc.price, buyer_maker, dfc.timestamp], axis=1)
     return dfcc.values
-
 
 def backtest(ticks: np.ndarray, settings: dict):
 
@@ -289,8 +288,6 @@
                            'millis_since_prev_trade': millis_since_prev_trade,
                            'progress': progress})
             closest_long_liq, closest_shrt_liq = 1.0, 1.0
-            if net_pnl_plus_fees + settings['starting_balance'] <= 0.0:
-                break
             for key, condition in break_on.items():
                 if condition(trades, ticks, k):
                     print('break on', key)
@@ -726,35 +723,40 @@
 
 
 def jackrabbit_wrap(ticks: [dict], backtest_config: dict) -> dict:
-    stats = ['net_pnl_plus_fees', 'profit_sum', 'loss_sum', 'closest_shrt_liq', 'closest_long_liq',
-             'n_trades', 'n_closes', 'n_stop_losses', 'gain', 'seconds_elapsed', 'sharpe_ratio',
-             'sharpe_ratio_adjusted', 'VWR']
+    stats = ['net_pnl_plus_fees', 'profit_sum', 'loss_sum', 'fee_sum', 'gain', 'average_daily_gain',
+             'n_days', 'closest_shrt_liq', 'closest_long_liq', 'closest_liq',
+             'max_n_hours_between_consec_trades', 'n_trades', 'n_closes', 'n_reentries',
+             'n_stop_losses', 'biggest_pos_size', 'do_long', 'do_shrt', 'seconds_elapsed',
+             'sharpe_ratio', 'sharpe_ratio_adjusted', 'VWR']
 
     def trades_report(trades, elapsed, timestamp_start, timestamp_end):
         if not trades:
             return { stat: 0.0 for stat in stats }, pd.DataFrame()
 
         tdf = pd.DataFrame(trades).set_index('trade_id')
+
         result = {
-            'net_pnl_plus_fees': trades[-1]['net_pnl_plus_fees'],
-            'profit_sum': trades[-1]['profit_sum'],
-            'loss_sum': trades[-1]['loss_sum'],
-            'closest_shrt_liq': tdf.closest_shrt_liq.min(),
-            'closest_long_liq': tdf.closest_long_liq.min(),
+            'net_pnl_plus_fees': trades[-1]['pnl_plus_fees_cumsum'],
+            'profit_sum': trades[-1]['profit_cumsum'],
+            'loss_sum': trades[-1]['loss_cumsum'],
+            'fee_sum': trades[-1]['fee_paid_cumsum'],
+            'gain': (gain := (trades[-1]['pnl_plus_fees_cumsum'] + backtest_config['starting_balance']) /
+                     backtest_config['starting_balance']),
+            'average_daily_gain': gain ** (1 / backtest_config['n_days']) if gain > 0.0 else 0.0,
+            'n_days': backtest_config['n_days'],
+            'closest_shrt_liq': (csl := tdf.closest_shrt_liq.min()),
+            'closest_long_liq': (cll := tdf.closest_long_liq.min()),
+            'closest_liq': min(csl, cll),
+            'max_n_hours_between_consec_trades': tdf.millis_since_prev_trade.max() / (1000 * 60 * 60),
             'n_trades': len(trades),
             'n_closes': len(tdf[tdf.type == 'close']),
+            'n_reentries': len(tdf[tdf.type == 'reentry']),
             'n_stop_losses': len(tdf[tdf.type.str.startswith('stop_loss')]),
+            'biggest_pos_size': tdf.pos_size.abs().max(),
+            'do_long': bool(backtest_config['do_long']),
+            'do_shrt': bool(backtest_config['do_shrt']),
             'seconds_elapsed': elapsed
         }
-
-        result['gain'] = (result['net_pnl_plus_fees'] + backtest_config['starting_balance']) / \
-            backtest_config['starting_balance']
-
-        result['average_daily_gain'] = result['gain'] ** (1 / backtest_config['n_days']) \
-            if result['gain'] > 0.0 else 0.0
-        result['closest_liq'] = min(result['closest_shrt_liq'], result['closest_long_liq'])
-        result['max_n_hours_between_consec_trades'] = \
-            tdf.millis_since_prev_trade.max() / (1000 * 60 * 60)
 
         # We're not training a NN it should be ok to do this
         if result['net_pnl_plus_fees'] < 0.0:
@@ -764,7 +766,7 @@
             return result, tdf
 
         # Add balance and timestamps at the beginning and at the end of the run
-        pnl = tdf['net_pnl_plus_fees'].values
+        pnl = tdf['pnl_plus_fees_cumsum'].values
         balance = np.concatenate([[0.0], pnl, [pnl[-1]]]) + backtest_config['starting_balance']
 
         timestamps = np.concatenate([[timestamp_start], tdf['timestamp'].values, [timestamp_end]])
@@ -826,7 +828,7 @@
     start_ts = time()
     trades = backtest(ticks, backtest_config)
     elapsed = time() - start_ts
-<<<<<<< HEAD
+
     result_full,tdf = trades_report(trades, elapsed, subset[0][2], subset[-1][2])
 
     avg = { stat: np.mean([res[stat] for res in (results_sub + [result_full])]) for stat in stats }
@@ -847,35 +849,6 @@
     tdfs = [tdf] + tdfs_sub
 
     return results, tdfs
-=======
-    if not trades:
-        return {}, None
-    tdf = pd.DataFrame(trades).set_index('trade_id')
-    result = {
-        'net_pnl_plus_fees': trades[-1]['pnl_plus_fees_cumsum'],
-        'profit_sum': trades[-1]['profit_cumsum'],
-        'loss_sum': trades[-1]['loss_cumsum'],
-        'fee_sum': trades[-1]['fee_paid_cumsum'],
-        'gain': (gain := (trades[-1]['pnl_plus_fees_cumsum'] + backtest_config['starting_balance']) /
-                 backtest_config['starting_balance']),
-        'average_daily_gain': gain ** (1 / backtest_config['n_days']) if gain > 0.0 else 0.0,
-        'n_days': backtest_config['n_days'],
-        'closest_shrt_liq': (csl := tdf.closest_shrt_liq.min()),
-        'closest_long_liq': (cll := tdf.closest_long_liq.min()),
-        'closest_liq': min(csl, cll),
-        'max_n_hours_between_consec_trades': tdf.millis_since_prev_trade.max() / (1000 * 60 * 60),
-        'n_trades': len(trades),
-        'n_closes': len(tdf[tdf.type == 'close']),
-        'n_reentries': len(tdf[tdf.type == 'reentry']),
-        'n_stop_losses': len(tdf[tdf.type.str.startswith('stop_loss')]),
-        'biggest_pos_size': tdf.pos_size.abs().max(),
-        'do_long': bool(backtest_config['do_long']),
-        'do_shrt': bool(backtest_config['do_shrt']),
-        'seconds_elapsed': elapsed
-    }
-    return result, tdf
->>>>>>> 9a070bdf
-
 
 async def load_ticks(backtest_config: dict) -> [dict]:
     ticks_filepath = os.path.join(backtest_config['session_dirpath'], f"ticks_cache.npy")
@@ -935,7 +908,6 @@
 
 async def main():
     config_name = sys.argv[1]
-    config_name = sys.argv[1]
     backtest_config = await prep_backtest_config(config_name)
     ticks = await load_ticks(backtest_config)
 
