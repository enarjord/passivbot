import hmac
import inspect
import sys
from datetime import datetime, timezone
from pathlib import Path
<<<<<<< HEAD
from typing import List, Optional, Tuple
=======
from typing import Optional
>>>>>>> d84727af
from urllib.parse import urlparse

import pytest

pytest.importorskip("fastapi")
pytest.importorskip("passlib")
pytest.importorskip("httpx")

sys.path.insert(0, str(Path(__file__).resolve().parents[1]))
<<<<<<< HEAD

=======




import pytest

pytest.importorskip("fastapi")
pytest.importorskip("passlib")
pytest.importorskip("httpx")


sys.path.insert(0, str(Path(__file__).resolve().parents[1]))


>>>>>>> d84727af
import httpx
from fastapi.testclient import TestClient
from risk_management.configuration import AccountConfig, RealtimeConfig
from risk_management.web import AuthManager, RiskDashboardService, create_app


def _patch_httpx_for_starlette() -> None:
    """Allow Starlette's TestClient to run against legacy httpx releases.

    Older httpx versions (e.g. <0.25) do not accept the ``app`` keyword that
    newer Starlette/FastAPI releases pass when initialising ``httpx.Client``.
    When that happens the constructor raises ``TypeError: unexpected keyword``
    and the tests crash during collection.  We patch ``httpx.Client.__init__``
    to accept the extra parameter and delegate to the original implementation
    so the rest of the behaviour stays untouched.
    """

    parameters = inspect.signature(httpx.Client.__init__).parameters
    if "app" in parameters:
        return

    original_init = httpx.Client.__init__

    def _compat_init(self, *args, app=None, **kwargs):  # type: ignore[override]
        return original_init(self, *args, **kwargs)

    httpx.Client.__init__ = _compat_init  # type: ignore[assignment]


_patch_httpx_for_starlette()


class StubFetcher:
    def __init__(self, snapshot: dict) -> None:
        self.snapshot = snapshot
        self.closed = False
<<<<<<< HEAD
        self.kill_requests: List[Tuple[Optional[str], Optional[str]]] = []
=======
        self.kill_requests: list[Optional[str]] = []
>>>>>>> d84727af

    async def fetch_snapshot(self) -> dict:
        return self.snapshot

    async def close(self) -> None:
        self.closed = True

<<<<<<< HEAD
    async def execute_kill_switch(
        self,
        account_name: Optional[str] = None,
        symbol: Optional[str] = None,
    ) -> dict:
        self.kill_requests.append((account_name, symbol))
=======

    async def execute_kill_switch(
        self, account_name: Optional[str] = None, symbol: Optional[str] = None
    ) -> dict:

    async def execute_kill_switch(self, account_name: Optional[str] = None) -> dict:

        self.kill_requests.append(account_name)
>>>>>>> d84727af
        return {"status": "ok"}


@pytest.fixture
def sample_snapshot() -> dict:
    now = datetime.now(timezone.utc).isoformat()
    return {
        "generated_at": now,
        "accounts": [
            {
                "name": "Demo Account",
                "balance": 12_000,
                "positions": [
                    {
                        "symbol": "BTCUSDT",
                        "side": "long",
                        "notional": 3_000,
                        "entry_price": 62_500,
                        "mark_price": 63_200,
                        "liquidation_price": 52_000,
                        "wallet_exposure_pct": 0.25,
                        "unrealized_pnl": 210,
                        "max_drawdown_pct": 0.12,
                    }
                ],
            }
        ],
        "alert_thresholds": {
            "wallet_exposure_pct": 0.65,
            "position_wallet_exposure_pct": 0.25,
            "max_drawdown_pct": 0.25,
            "loss_threshold_pct": -0.08,
        },
        "notification_channels": ["email:risk-team@example.com"],
    }


class _TestingAuthManager(AuthManager):
    """Simplified AuthManager that avoids bcrypt backend requirements."""

    def __init__(self) -> None:
        super().__init__(
            secret_key="super-secret",
            users={"admin": "admin123"},
            https_only=False,
        )

    def authenticate(self, username: str, password: str) -> bool:  # type: ignore[override]
        stored = self.users.get(username)
        if stored is None:
            return False
        return hmac.compare_digest(stored, password)


@pytest.fixture
def auth_manager() -> AuthManager:
<<<<<<< HEAD
    return _TestingAuthManager()
=======

    return _TestingAuthManager()

    return _TestingAuthManager()

    # Pre-generated bcrypt hash for the password "admin123".
    password_hash = "$2b$12$KIX0dYvEhvdZ4InENa9e6uU30IoqRxG7Pecg/6tiTZeVOw13K9IRG"
    # Disable HTTPS-only cookies/redirection so the in-process TestClient can
    # authenticate over plain HTTP without tripping the redirect middleware.
    return AuthManager(
        secret_key="super-secret",
        users={"admin": password_hash},
        https_only=False,
    )

    return AuthManager(secret_key="super-secret", users={"admin": password_hash})
>>>>>>> d84727af



def create_test_app(snapshot: dict, auth_manager: AuthManager) -> tuple[TestClient, StubFetcher]:
    fetcher = StubFetcher(snapshot)
    service = RiskDashboardService(fetcher)  # type: ignore[arg-type]
    config = RealtimeConfig(accounts=[AccountConfig(name="Demo", exchange="binance", credentials={})])
    app = create_app(config, service=service, auth_manager=auth_manager)
    return TestClient(app), fetcher


def test_web_dashboard_auth_flow(sample_snapshot: dict, auth_manager: AuthManager) -> None:
    client, fetcher = create_test_app(sample_snapshot, auth_manager)
    with client:
        response = client.get("/", allow_redirects=False)
        # Starlette's TestClient may surface a 307 redirect when working with
        # newer httpx releases, while older stacks returned 302/303.
        assert response.status_code in {302, 303, 307}
<<<<<<< HEAD
        assert urlparse(response.headers["location"]).path == "/login"
=======

        assert urlparse(response.headers["location"]).path == "/login"


        assert urlparse(response.headers["location"]).path == "/login"


        assert urlparse(response.headers["location"]).path == "/login"

        assert response.headers["location"].endswith("/login")
>>>>>>> d84727af


        response = client.get("/login")
        assert response.status_code == 200
        assert "Sign in" in response.text

        response = client.post("/login", data={"username": "admin", "password": "wrong"})
        assert response.status_code == 401
        assert "Invalid username" in response.text

        response = client.post(
            "/login",
            data={"username": "admin", "password": "admin123"},
            allow_redirects=False,
        )
        assert response.status_code in {302, 303, 307}

        response = client.get("/")
        assert response.status_code == 200
        assert "Demo Account" in response.text

        api_response = client.get("/api/snapshot")
        assert api_response.status_code == 200
        payload = api_response.json()
        assert payload["accounts"][0]["name"] == "Demo Account"

        logout_response = client.post("/logout", allow_redirects=False)
        assert logout_response.status_code in {302, 303, 307}

    assert fetcher.closed


def test_kill_switch_endpoint(sample_snapshot: dict, auth_manager: AuthManager) -> None:
    client, fetcher = create_test_app(sample_snapshot, auth_manager)
    with client:
        login_response = client.post(
            "/login",
            data={"username": "admin", "password": "admin123"},
            allow_redirects=False,
        )
        assert login_response.status_code in {302, 303, 307}

        response = client.post("/api/accounts/Demo%20Account/kill-switch")
        assert response.status_code == 200
        assert fetcher.kill_requests[-1] == ("Demo Account", None)


def test_letsencrypt_challenge_mount(tmp_path: Path, auth_manager: AuthManager) -> None:
    fetcher = StubFetcher({"generated_at": "", "accounts": [], "alert_thresholds": {}, "notification_channels": []})
    service = RiskDashboardService(fetcher)  # type: ignore[arg-type]
    config = RealtimeConfig(accounts=[AccountConfig(name="Demo", exchange="binance", credentials={})])
    challenge_dir = tmp_path / "acme"
    app = create_app(
        config,
        service=service,
        auth_manager=auth_manager,
        letsencrypt_challenge_dir=challenge_dir,
    )
    assert challenge_dir.exists()
    assert any(route.path == "/.well-known/acme-challenge" for route in app.routes)<|MERGE_RESOLUTION|>--- conflicted
+++ resolved
@@ -3,11 +3,11 @@
 import sys
 from datetime import datetime, timezone
 from pathlib import Path
-<<<<<<< HEAD
+
 from typing import List, Optional, Tuple
-=======
+
 from typing import Optional
->>>>>>> d84727af
+
 from urllib.parse import urlparse
 
 import pytest
@@ -17,9 +17,6 @@
 pytest.importorskip("httpx")
 
 sys.path.insert(0, str(Path(__file__).resolve().parents[1]))
-<<<<<<< HEAD
-
-=======
 
 
 
@@ -33,8 +30,6 @@
 
 sys.path.insert(0, str(Path(__file__).resolve().parents[1]))
 
-
->>>>>>> d84727af
 import httpx
 from fastapi.testclient import TestClient
 from risk_management.configuration import AccountConfig, RealtimeConfig
@@ -71,11 +66,10 @@
     def __init__(self, snapshot: dict) -> None:
         self.snapshot = snapshot
         self.closed = False
-<<<<<<< HEAD
+
         self.kill_requests: List[Tuple[Optional[str], Optional[str]]] = []
-=======
+
         self.kill_requests: list[Optional[str]] = []
->>>>>>> d84727af
 
     async def fetch_snapshot(self) -> dict:
         return self.snapshot
@@ -83,14 +77,12 @@
     async def close(self) -> None:
         self.closed = True
 
-<<<<<<< HEAD
     async def execute_kill_switch(
         self,
         account_name: Optional[str] = None,
         symbol: Optional[str] = None,
     ) -> dict:
         self.kill_requests.append((account_name, symbol))
-=======
 
     async def execute_kill_switch(
         self, account_name: Optional[str] = None, symbol: Optional[str] = None
@@ -99,7 +91,6 @@
     async def execute_kill_switch(self, account_name: Optional[str] = None) -> dict:
 
         self.kill_requests.append(account_name)
->>>>>>> d84727af
         return {"status": "ok"}
 
 
@@ -156,9 +147,8 @@
 
 @pytest.fixture
 def auth_manager() -> AuthManager:
-<<<<<<< HEAD
+
     return _TestingAuthManager()
-=======
 
     return _TestingAuthManager()
 
@@ -175,7 +165,6 @@
     )
 
     return AuthManager(secret_key="super-secret", users={"admin": password_hash})
->>>>>>> d84727af
 
 
 
@@ -194,9 +183,8 @@
         # Starlette's TestClient may surface a 307 redirect when working with
         # newer httpx releases, while older stacks returned 302/303.
         assert response.status_code in {302, 303, 307}
-<<<<<<< HEAD
-        assert urlparse(response.headers["location"]).path == "/login"
-=======
+
+        assert urlparse(response.headers["location"]).path == "/login"
 
         assert urlparse(response.headers["location"]).path == "/login"
 
@@ -207,7 +195,6 @@
         assert urlparse(response.headers["location"]).path == "/login"
 
         assert response.headers["location"].endswith("/login")
->>>>>>> d84727af
 
 
         response = client.get("/login")
