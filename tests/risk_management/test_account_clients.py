import asyncio
import sys
from pathlib import Path
from typing import Any, Mapping

import pytest

ROOT = Path(__file__).resolve().parents[2]
if str(ROOT) not in sys.path:
    sys.path.insert(0, str(ROOT))

from custom_endpoint_overrides import ResolvedEndpointOverride
from risk_management import account_clients as module
from risk_management.account_clients import _apply_credentials, _instantiate_ccxt_client
from risk_management.configuration import AccountConfig
<<<<<<< HEAD
from risk_management.realized_pnl import fetch_realized_pnl_history
=======
>>>>>>> 7f7d308f


class DummyClient:
    def __init__(self) -> None:
        self.headers = {"Existing": "1"}
        self.options = {"existing": True}


def test_apply_credentials_merges_and_sets_sensitive_fields() -> None:
    client = DummyClient()

    credentials = {
        "apiKey": "key",
        "secret": "secret",
        "password": "pass",
        "headers": {"X-First": "A"},
        "options": {"defaultType": "swap"},
        "ccxt": {
            "uid": "123",
            "headers": {"X-Nested": "B"},
        },
    }

    _apply_credentials(client, credentials)

    assert client.apiKey == "key"
    assert client.secret == "secret"
    assert client.password == "pass"
    assert client.uid == "123"
    assert client.headers == {"Existing": "1", "X-First": "A", "X-Nested": "B"}
    assert client.options == {"existing": True, "defaultType": "swap"}


def test_apply_credentials_formats_header_placeholders() -> None:
    client = DummyClient()

    client.headers["Authorization"] = "Bearer {apiKey}:{secret}"
    credentials = {"apiKey": "alpha", "secret": "beta"}

    _apply_credentials(client, credentials)

    assert client.headers["Authorization"] == "Bearer alpha:beta"


def test_instantiate_ccxt_client_applies_custom_endpoints(monkeypatch) -> None:
    class DummyExchange:
        def __init__(self, params):
            self.params = params
            self.hostname = "bybit.com"
            self.urls = {
                "api": {"public": "https://api.bybit.com/v5"},
                "host": "https://api.bybit.com",
            }
            self.headers = {}
            self.options = {}
            self.has = {}

    class DummyNamespace:
        def __init__(self):
            self.bybit = DummyExchange

    monkeypatch.setattr(module, "load_ccxt_instance", None)
    monkeypatch.setattr(module, "ccxt_async", DummyNamespace())
    monkeypatch.setattr(module, "normalize_exchange_name", lambda exchange: "bybit")

    override = ResolvedEndpointOverride(
        exchange_id="bybit",
        rest_domain_rewrites={"https://api.bybit.com": "https://proxy.example"},
    )

    def fake_resolve(exchange_id: str):
        assert exchange_id == "bybit"
        return override

    monkeypatch.setattr(module, "resolve_custom_endpoint_override", fake_resolve)

    client = _instantiate_ccxt_client("bybit", {})

    assert client.urls["api"]["public"] == "https://proxy.example/v5"
    assert client.urls["host"] == "https://proxy.example"


<<<<<<< HEAD
def test_fetch_realized_pnl_history_binance_uses_income_endpoint(monkeypatch) -> None:
    class DummyIncomeClient:
=======
def test_fetch_realized_pnl_binance_uses_income_endpoint(monkeypatch) -> None:
    class DummyClient:
>>>>>>> 7f7d308f
        def __init__(self) -> None:
            self.calls: list[Mapping[str, Any]] = []

        async def fetch_income(self, params=None):  # type: ignore[override]
            self.calls.append(dict(params or {}))
            return [
                {"amount": "1.5"},
                {"info": {"income": "0.5"}},
            ]

<<<<<<< HEAD
    dummy = DummyIncomeClient()

    realized = asyncio.run(
        fetch_realized_pnl_history(
            "binanceusdm",
            dummy,
            since=940_000,
            until=1_000_000,
        )
    )

=======
    dummy = DummyClient()

    def fake_instantiate(exchange: str, credentials: Mapping[str, Any]):
        assert exchange == "binanceusdm"
        return dummy

    monkeypatch.setattr(module, "_instantiate_ccxt_client", fake_instantiate)

    config = AccountConfig(
        name="Binance",
        exchange="binanceusdm",
        settle_currency="USDT",
        credentials={},
        params={"realized_pnl": {"lookback_ms": 60_000}},
    )

    client = module.CCXTAccountClient(config)
    realized = asyncio.run(client._fetch_realized_pnl([], now_ms=1_000_000))

>>>>>>> 7f7d308f
    assert realized == pytest.approx(2.0)
    assert dummy.calls, "fetch_income should have been called"
    params = dummy.calls[-1]
    assert params["incomeType"] == "REALIZED_PNL"
    assert params["startTime"] == 940_000
    assert params["endTime"] == 1_000_000


<<<<<<< HEAD
def test_fetch_realized_pnl_history_bybit_paginates_closed_pnl() -> None:
    class DummyBybitClient:
=======
def test_fetch_realized_pnl_bybit_paginates_closed_pnl(monkeypatch) -> None:
    class DummyClient:
>>>>>>> 7f7d308f
        def __init__(self) -> None:
            self.calls: list[Mapping[str, Any]] = []
            self._responses = [
                {
                    "result": {
                        "list": [{"pnl": "1.2"}, {"closedPnl": "-0.2"}],
                        "nextPageCursor": "cursor123",
                    }
                },
                {"result": {"list": [{"pnl": "0.3"}]}}
            ]

        async def private_get_v5_position_closed_pnl(self, params=None):  # type: ignore[override]
            self.calls.append(dict(params or {}))
            return self._responses.pop(0)

<<<<<<< HEAD
    dummy = DummyBybitClient()

    realized = asyncio.run(
        fetch_realized_pnl_history(
            "bybit",
            dummy,
            since=1_940_000,
            until=2_000_000,
            limit=100,
        )
    )

=======
    dummy = DummyClient()

    def fake_instantiate(exchange: str, credentials: Mapping[str, Any]):
        assert exchange == "bybit"
        return dummy

    monkeypatch.setattr(module, "_instantiate_ccxt_client", fake_instantiate)

    config = AccountConfig(
        name="Bybit",
        exchange="bybit",
        settle_currency="USDT",
        credentials={},
        params={"realized_pnl": {"lookback_ms": 60_000, "limit": 100}},
    )

    client = module.CCXTAccountClient(config)
    realized = asyncio.run(client._fetch_realized_pnl([], now_ms=2_000_000))

>>>>>>> 7f7d308f
    assert realized == pytest.approx(1.3)
    assert len(dummy.calls) == 2
    assert dummy.calls[0]["limit"] == 100
    assert dummy.calls[1]["cursor"] == "cursor123"


<<<<<<< HEAD
def test_fetch_realized_pnl_history_okx_sums_trade_pnl(monkeypatch) -> None:
    class DummyOkxClient:
=======
def test_fetch_realized_pnl_okx_sums_trade_pnl(monkeypatch) -> None:
    class DummyClient:
>>>>>>> 7f7d308f
        def __init__(self) -> None:
            self.calls: list[tuple[Any, Any, Any, Mapping[str, Any]]] = []

        async def fetch_my_trades(self, symbol=None, since=None, limit=None, params=None):  # type: ignore[override]
            params = dict(params or {})
            self.calls.append((symbol, since, limit, params))
            return [
                {"pnl": "0.5"},
                {"info": {"fillPnl": "-0.2"}},
            ]

<<<<<<< HEAD
    dummy = DummyOkxClient()

    realized = asyncio.run(
        fetch_realized_pnl_history(
            "okx",
            dummy,
            since=500_000,
            until=600_000,
            symbols=["BTC/USDT:USDT", "ETH/USDT:USDT"],
            limit=50,
        )
    )

    assert realized == pytest.approx(0.6)
    assert len(dummy.calls) == 2
    first_call = dummy.calls[0]
    assert first_call[0] == "BTC/USDT:USDT"
    assert first_call[1] == 500_000
    assert first_call[2] == 50
    assert first_call[3]["until"] == 600_000


def test_account_fetch_uses_realized_history_when_requested(monkeypatch) -> None:
    class DummyExchange:
        def __init__(self) -> None:
            self.markets = {}
            self.options = {}

        async def load_markets(self):  # type: ignore[override]
            self.markets = {"BTCUSDT": {}}

        async def fetch_balance(self, params=None):  # type: ignore[override]
            return {"total": {"USDT": 1_000}, "info": {"totalWalletBalance": "1000"}}

        async def fetch_positions(self, params=None):  # type: ignore[override]
            return [
                {
                    "symbol": "BTCUSDT",
                    "contracts": "1",
                    "entryPrice": "100",
                    "markPrice": "110",
                    "unrealizedPnl": "10",
                    "dailyRealizedPnl": "0",
                }
            ]

        async def fetch_open_orders(self, symbol=None, params=None):  # type: ignore[override]
            return []

        async def close(self):  # type: ignore[override]
            return None

    dummy_client = DummyExchange()

    def fake_instantiate(exchange: str, credentials: Mapping[str, Any]):
        assert exchange == "bybit"
        return dummy_client

    monkeypatch.setattr(module, "_instantiate_ccxt_client", fake_instantiate)

    async def fake_collect(self, symbols):  # type: ignore[override]
        return {}

    monkeypatch.setattr(module.CCXTAccountClient, "_collect_symbol_metrics", fake_collect)

    async def fake_fetch_realized(exchange_id, client, **kwargs):  # type: ignore[override]
        assert exchange_id == "bybit"
        assert kwargs["account_name"] == "Bybit"
        assert kwargs["since"] == 1_940_000
        assert kwargs["until"] == 2_000_000
        return 7.5

    monkeypatch.setattr(module, "fetch_realized_pnl_history", fake_fetch_realized)

    config = AccountConfig(
        name="Bybit",
        exchange="bybit",
=======
    dummy = DummyClient()

    def fake_instantiate(exchange: str, credentials: Mapping[str, Any]):
        assert exchange == "okx"
        return dummy

    monkeypatch.setattr(module, "_instantiate_ccxt_client", fake_instantiate)

    config = AccountConfig(
        name="OKX",
        exchange="okx",
>>>>>>> 7f7d308f
        settle_currency="USDT",
        credentials={},
        params={
            "realized_pnl": {
<<<<<<< HEAD
                "mode": "always",
                "lookback_ms": 60_000,
                "since_ms": 1_940_000,
                "until_ms": 2_000_000,
=======
                "lookback_ms": 60_000,
                "symbols": ["BTC/USDT:USDT"],
>>>>>>> 7f7d308f
            }
        },
    )

    client = module.CCXTAccountClient(config)
<<<<<<< HEAD
    result = asyncio.run(client.fetch())

    assert result["daily_realized_pnl"] == pytest.approx(7.5)
    assert result["positions"][0]["daily_realized_pnl"] == 0.0
=======
    positions = [{"symbol": "BTC/USDT:USDT"}]
    realized = asyncio.run(client._fetch_realized_pnl(positions, now_ms=500_000))

    assert realized == pytest.approx(0.3)
    assert dummy.calls
    symbol, since, limit, params = dummy.calls[-1]
    assert symbol == "BTC/USDT:USDT"
    assert params["until"] == 500_000
>>>>>>> 7f7d308f
<|MERGE_RESOLUTION|>--- conflicted
+++ resolved
@@ -13,10 +13,7 @@
 from risk_management import account_clients as module
 from risk_management.account_clients import _apply_credentials, _instantiate_ccxt_client
 from risk_management.configuration import AccountConfig
-<<<<<<< HEAD
 from risk_management.realized_pnl import fetch_realized_pnl_history
-=======
->>>>>>> 7f7d308f
 
 
 class DummyClient:
@@ -98,14 +95,10 @@
     assert client.urls["api"]["public"] == "https://proxy.example/v5"
     assert client.urls["host"] == "https://proxy.example"
 
-
-<<<<<<< HEAD
 def test_fetch_realized_pnl_history_binance_uses_income_endpoint(monkeypatch) -> None:
     class DummyIncomeClient:
-=======
 def test_fetch_realized_pnl_binance_uses_income_endpoint(monkeypatch) -> None:
     class DummyClient:
->>>>>>> 7f7d308f
         def __init__(self) -> None:
             self.calls: list[Mapping[str, Any]] = []
 
@@ -116,7 +109,6 @@
                 {"info": {"income": "0.5"}},
             ]
 
-<<<<<<< HEAD
     dummy = DummyIncomeClient()
 
     realized = asyncio.run(
@@ -128,7 +120,6 @@
         )
     )
 
-=======
     dummy = DummyClient()
 
     def fake_instantiate(exchange: str, credentials: Mapping[str, Any]):
@@ -147,8 +138,6 @@
 
     client = module.CCXTAccountClient(config)
     realized = asyncio.run(client._fetch_realized_pnl([], now_ms=1_000_000))
-
->>>>>>> 7f7d308f
     assert realized == pytest.approx(2.0)
     assert dummy.calls, "fetch_income should have been called"
     params = dummy.calls[-1]
@@ -156,14 +145,11 @@
     assert params["startTime"] == 940_000
     assert params["endTime"] == 1_000_000
 
-
-<<<<<<< HEAD
 def test_fetch_realized_pnl_history_bybit_paginates_closed_pnl() -> None:
     class DummyBybitClient:
-=======
+
 def test_fetch_realized_pnl_bybit_paginates_closed_pnl(monkeypatch) -> None:
     class DummyClient:
->>>>>>> 7f7d308f
         def __init__(self) -> None:
             self.calls: list[Mapping[str, Any]] = []
             self._responses = [
@@ -180,7 +166,6 @@
             self.calls.append(dict(params or {}))
             return self._responses.pop(0)
 
-<<<<<<< HEAD
     dummy = DummyBybitClient()
 
     realized = asyncio.run(
@@ -193,7 +178,6 @@
         )
     )
 
-=======
     dummy = DummyClient()
 
     def fake_instantiate(exchange: str, credentials: Mapping[str, Any]):
@@ -213,20 +197,15 @@
     client = module.CCXTAccountClient(config)
     realized = asyncio.run(client._fetch_realized_pnl([], now_ms=2_000_000))
 
->>>>>>> 7f7d308f
     assert realized == pytest.approx(1.3)
     assert len(dummy.calls) == 2
     assert dummy.calls[0]["limit"] == 100
     assert dummy.calls[1]["cursor"] == "cursor123"
 
-
-<<<<<<< HEAD
 def test_fetch_realized_pnl_history_okx_sums_trade_pnl(monkeypatch) -> None:
     class DummyOkxClient:
-=======
 def test_fetch_realized_pnl_okx_sums_trade_pnl(monkeypatch) -> None:
     class DummyClient:
->>>>>>> 7f7d308f
         def __init__(self) -> None:
             self.calls: list[tuple[Any, Any, Any, Mapping[str, Any]]] = []
 
@@ -238,7 +217,6 @@
                 {"info": {"fillPnl": "-0.2"}},
             ]
 
-<<<<<<< HEAD
     dummy = DummyOkxClient()
 
     realized = asyncio.run(
@@ -316,7 +294,6 @@
     config = AccountConfig(
         name="Bybit",
         exchange="bybit",
-=======
     dummy = DummyClient()
 
     def fake_instantiate(exchange: str, credentials: Mapping[str, Any]):
@@ -328,31 +305,28 @@
     config = AccountConfig(
         name="OKX",
         exchange="okx",
->>>>>>> 7f7d308f
         settle_currency="USDT",
         credentials={},
         params={
             "realized_pnl": {
-<<<<<<< HEAD
+
                 "mode": "always",
                 "lookback_ms": 60_000,
                 "since_ms": 1_940_000,
                 "until_ms": 2_000_000,
-=======
+
                 "lookback_ms": 60_000,
                 "symbols": ["BTC/USDT:USDT"],
->>>>>>> 7f7d308f
             }
         },
     )
 
     client = module.CCXTAccountClient(config)
-<<<<<<< HEAD
+
     result = asyncio.run(client.fetch())
 
     assert result["daily_realized_pnl"] == pytest.approx(7.5)
     assert result["positions"][0]["daily_realized_pnl"] == 0.0
-=======
     positions = [{"symbol": "BTC/USDT:USDT"}]
     realized = asyncio.run(client._fetch_realized_pnl(positions, now_ms=500_000))
 
@@ -360,5 +334,4 @@
     assert dummy.calls
     symbol, since, limit, params = dummy.calls[-1]
     assert symbol == "BTC/USDT:USDT"
-    assert params["until"] == 500_000
->>>>>>> 7f7d308f
+    assert params["until"] == 500_000