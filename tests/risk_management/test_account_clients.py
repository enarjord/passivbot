--- conflicted
+++ resolved
@@ -1,12 +1,8 @@
 import asyncio
 import sys
 from pathlib import Path
-<<<<<<< HEAD
 from typing import Any, Awaitable, Mapping, TypeVar
-=======
 from typing import Any, Mapping
->>>>>>> 85c09c8a
-
 import pytest
 
 ROOT = Path(__file__).resolve().parents[2]
@@ -18,7 +14,6 @@
 from risk_management.account_clients import _apply_credentials, _instantiate_ccxt_client
 from risk_management.configuration import AccountConfig
 from risk_management.realized_pnl import fetch_realized_pnl_history
-<<<<<<< HEAD
 
 
 T = TypeVar("T")
@@ -37,8 +32,6 @@
         finally:
             asyncio.set_event_loop(None)
             loop.close()
-=======
->>>>>>> 85c09c8a
 
 
 class DummyClient:
@@ -120,16 +113,12 @@
     assert client.urls["api"]["public"] == "https://proxy.example/v5"
     assert client.urls["host"] == "https://proxy.example"
 
-<<<<<<< HEAD
-
 def test_fetch_realized_pnl_history_binance_uses_income_endpoint(monkeypatch) -> None:
     class DummyIncomeClient:
-=======
 def test_fetch_realized_pnl_history_binance_uses_income_endpoint(monkeypatch) -> None:
     class DummyIncomeClient:
 def test_fetch_realized_pnl_binance_uses_income_endpoint(monkeypatch) -> None:
     class DummyClient:
->>>>>>> 85c09c8a
         def __init__(self) -> None:
             self.calls: list[Mapping[str, Any]] = []
 
@@ -142,11 +131,8 @@
 
     dummy = DummyIncomeClient()
 
-<<<<<<< HEAD
     realized = run_async(
-=======
     realized = asyncio.run(
->>>>>>> 85c09c8a
         fetch_realized_pnl_history(
             "binanceusdm",
             dummy,
@@ -155,8 +141,6 @@
         )
     )
 
-<<<<<<< HEAD
-=======
     dummy = DummyClient()
 
     def fake_instantiate(exchange: str, credentials: Mapping[str, Any]):
@@ -175,7 +159,6 @@
 
     client = module.CCXTAccountClient(config)
     realized = asyncio.run(client._fetch_realized_pnl([], now_ms=1_000_000))
->>>>>>> 85c09c8a
     assert realized == pytest.approx(2.0)
     assert dummy.calls, "fetch_income should have been called"
     params = dummy.calls[-1]
@@ -183,17 +166,15 @@
     assert params["startTime"] == 940_000
     assert params["endTime"] == 1_000_000
 
-<<<<<<< HEAD
-
 def test_fetch_realized_pnl_history_bybit_paginates_closed_pnl() -> None:
     class DummyBybitClient:
-=======
+      
 def test_fetch_realized_pnl_history_bybit_paginates_closed_pnl() -> None:
     class DummyBybitClient:
-
+      
 def test_fetch_realized_pnl_bybit_paginates_closed_pnl(monkeypatch) -> None:
     class DummyClient:
->>>>>>> 85c09c8a
+      
         def __init__(self) -> None:
             self.calls: list[Mapping[str, Any]] = []
             self._responses = [
@@ -212,11 +193,10 @@
 
     dummy = DummyBybitClient()
 
-<<<<<<< HEAD
     realized = run_async(
-=======
+
     realized = asyncio.run(
->>>>>>> 85c09c8a
+
         fetch_realized_pnl_history(
             "bybit",
             dummy,
@@ -226,8 +206,7 @@
         )
     )
 
-<<<<<<< HEAD
-=======
+
     dummy = DummyClient()
 
     def fake_instantiate(exchange: str, credentials: Mapping[str, Any]):
@@ -247,22 +226,21 @@
     client = module.CCXTAccountClient(config)
     realized = asyncio.run(client._fetch_realized_pnl([], now_ms=2_000_000))
 
->>>>>>> 85c09c8a
+
     assert realized == pytest.approx(1.3)
     assert len(dummy.calls) == 2
     assert dummy.calls[0]["limit"] == 100
     assert dummy.calls[1]["cursor"] == "cursor123"
 
-<<<<<<< HEAD
 
 def test_fetch_realized_pnl_history_okx_sums_trade_pnl(monkeypatch) -> None:
     class DummyOkxClient:
-=======
+
 def test_fetch_realized_pnl_history_okx_sums_trade_pnl(monkeypatch) -> None:
     class DummyOkxClient:
 def test_fetch_realized_pnl_okx_sums_trade_pnl(monkeypatch) -> None:
     class DummyClient:
->>>>>>> 85c09c8a
+
         def __init__(self) -> None:
             self.calls: list[tuple[Any, Any, Any, Mapping[str, Any]]] = []
 
@@ -276,11 +254,11 @@
 
     dummy = DummyOkxClient()
 
-<<<<<<< HEAD
+
     realized = run_async(
-=======
+
     realized = asyncio.run(
->>>>>>> 85c09c8a
+
         fetch_realized_pnl_history(
             "okx",
             dummy,
@@ -355,8 +333,7 @@
     config = AccountConfig(
         name="Bybit",
         exchange="bybit",
-<<<<<<< HEAD
-=======
+   
     dummy = DummyClient()
 
     def fake_instantiate(exchange: str, credentials: Mapping[str, Any]):
@@ -368,36 +345,23 @@
     config = AccountConfig(
         name="OKX",
         exchange="okx",
->>>>>>> 85c09c8a
         settle_currency="USDT",
         credentials={},
         params={
             "realized_pnl": {
-<<<<<<< HEAD
-=======
-
->>>>>>> 85c09c8a
+             
                 "mode": "always",
                 "lookback_ms": 60_000,
                 "since_ms": 1_940_000,
                 "until_ms": 2_000_000,
-<<<<<<< HEAD
-=======
 
                 "lookback_ms": 60_000,
                 "symbols": ["BTC/USDT:USDT"],
->>>>>>> 85c09c8a
             }
         },
     )
 
     client = module.CCXTAccountClient(config)
-<<<<<<< HEAD
-    result = asyncio.run(client.fetch())
-
-    assert result["daily_realized_pnl"] == pytest.approx(7.5)
-    assert result["positions"][0]["daily_realized_pnl"] == 0.0
-=======
 
     result = asyncio.run(client.fetch())
 
@@ -410,5 +374,4 @@
     assert dummy.calls
     symbol, since, limit, params = dummy.calls[-1]
     assert symbol == "BTC/USDT:USDT"
-    assert params["until"] == 500_000
->>>>>>> 85c09c8a
+    assert params["until"] == 500_000