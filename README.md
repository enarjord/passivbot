<h1 align="center">
  passivbot
</h1>

<<<<<<< HEAD
![passivbot Version](https://img.shields.io/badge/version-v3.4.0-blue)
=======
![passivbot Version](https://img.shields.io/badge/passivbot-3.5.0-blue)
>>>>>>> 4cfc2d8e
![GitHub issues](https://img.shields.io/github/issues/enarjord/passivbot)

## Trading bot running on Bybit and Binance Futures using hedge mode when possible

:warning: **Use at own risk** :warning:

## Overview

The bot's purpose is to accumulate tokens over time

It is a market maker bot working in futures markets, making multiple post only limit orders above and below current
price

It listens to websocket live stream of trades, and updates its orders continuously

If there is a long position, it creates reentry bids below pos price, and reduce-only asks above pos price:

`reentry_bid_price = pos_price * (1 - grid_spacing * (1 + (position_margin / wallet_balance) * grid_coefficient))`

If there is a short position, it creates reentry asks above pos price, and reduce-only closing bids below pos price:

`reentry_ask_price = pos_price * (1 + grid_spacing * (1 + (position_margin / wallet_balance) * grid_coefficient))`

In hedge mode, stop loss works like this:

```
if diff(liq_price, last_price) < stop_loss_liq_diff:
    if available margin:
        enter opposite side
    else:
        close same side at a loss
```

In both cases liq price will be pushed away

### Requirements

- Python == 3.8.x
- [requirements.txt](requirements.txt) dependencies

### Setup dependencies

```bash
    pip install -r requirements.txt
```

### Usage:

#### Supports exchanges Bybit futures and Binance futures, using hedge mode when supported

1. Add your api key and secret in file [api-keys.json](api-keys.json)
2. ```bash
   python3 start_bot.py {account_name} {symbol} {path/to/config.json}
   ```

Example:

```bash
python3 start_bot.py binance_01 XMRUSDT live_configs/binance_default.json
```

#### Run with docker

Modify command with exchange and user_name in [docker-compose.yml](docker-compose.yml) and start
with `docker-compose up -d` (-d for background run). All code and files generated are in original git folder.

#### Stopping bot

For graceful stopping of the bot, set `do_long`and `do_shrt` both to `false`, and bot will continue as normal, opening
no new positions, until all existing positions are closed.

### Documentation [WIP], see the wiki at:

https://github.com/enarjord/passivbot/wiki

### Support

[![Discord](https://img.shields.io/badge/Discord-7289DA?style=for-the-badge&logo=discord&logoColor=white)](https://discord.gg/QAF2H2UmzZ)

[![Telegram](https://img.shields.io/badge/Telegram-2CA5E0?style=for-the-badge&logo=telegram&logoColor=white)](https://t.me/passivbot_futures)

### Resources

- Repository of settings and their backtesting results: https://github.com/JohnKearney1/PassivBot-Configurations

### [Changelog](changelog.md)

### License

Released freely without conditions.
Anybody may copy, distribute, modify, use or misuse for commercial,
non-commercial, educational or non-educational purposes, censor,
claim as one's own or otherwise do whatever without permission from anybody.

## Backtester

A backtester is included

1. make a backtest_config.hjson file, using `backtest_configs/xmr.hjson` as template
2. run with `python3 backtest.py {path_to_backtest_config.hjson} {path_to_live_config_to_test.json}`

Will use numba's just in time compiler by default to speed up backtesting, add argument `--nojit` to disable numba:

`python3 backtest.py {path_to_backtest_config.hjson} {path_to_live_config_to_test.json} --nojit`

## Optimizer

To optimize a configuration by iterating multiple backtests,

1. make a backtest_config.hjson file, using`backtest_configs/xmr.hjson` as template
2. run with `python3 optimize.py {path_to_backtest_config.hjson}`
3. optionally make optimizer start from given candidate(s) by adding kwarg `--start {path_to_starting_candidate.json}`
   if pointing to a directory, will use all .json files in that directory as starting candidates

See [wiki](https://github.com/enarjord/passivbot/wiki) for more info on backtesting and optimizing

## Live settings

- [Binance](live_configs/binance_default.json)
- [Bybit](live_configs/bybit_default.json)

## Support the project

### Feel free to make a donation to show support of the work

- XMR: `49gUQ1jasDK23tJTMCvP4mQUUwndeLWAwSgdCFn6ovmRKXZAjQnVp2JZ2K4UuDDdYMNam1HE8ELZoWdeJPRfYEa9QSEK6XZ`

- Nano: `nano_1nf3knbhapee5ruwg7i8sqekx3zmifdeijr8495t9kgp3uyunik7b9cuyhf5`

- EOS: `nbt4rhnhpjan`

- XLM: `GDSTC6KQR6BCTA7BH45B3MTSY52EVZ4UZTPZEBAZHJMJHTUQQ5SM57S7`

- USDT TRC20 (Binance): `TJr3KYY8Bz7wRU7QLwoYQHk88LcaBJqQN5`

### Referrals

- [Bybit](https://www.bybit.com/en-US/register?affiliate_id=16464&language=en-US&group_id=0&group_type=1)
- [Binance](https://www.binance.cc/en/register?ref=TII4B07C)<|MERGE_RESOLUTION|>--- conflicted
+++ resolved
@@ -2,11 +2,7 @@
   passivbot
 </h1>
 
-<<<<<<< HEAD
-![passivbot Version](https://img.shields.io/badge/version-v3.4.0-blue)
-=======
 ![passivbot Version](https://img.shields.io/badge/passivbot-3.5.0-blue)
->>>>>>> 4cfc2d8e
 ![GitHub issues](https://img.shields.io/github/issues/enarjord/passivbot)
 
 ## Trading bot running on Bybit and Binance Futures using hedge mode when possible
@@ -44,7 +40,7 @@
 
 ### Requirements
 
-- Python == 3.8.x
+- Python >= 3.8
 - [requirements.txt](requirements.txt) dependencies
 
 ### Setup dependencies
